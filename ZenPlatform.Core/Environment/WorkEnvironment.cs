--- conflicted
+++ resolved
@@ -48,13 +48,8 @@
          *
          */
 
-<<<<<<< HEAD
         public WorkEnvironment(IInvokeService invokeService, ILogger<WorkEnvironment> logger, 
             IAuthenticationManager authenticationManager, IServiceProvider serviceProvider, 
-=======
-        public WorkEnvironment(IInvokeService invokeService, ILogger<WorkEnvironment> logger,
-            IAuthenticationManager authenticationManager, IDependencyResolver resolver,
->>>>>>> f2497e24
             IDataContextManager contextManager, IUserManager userManager) : base(contextManager)
         {
             _locking = new object();
@@ -84,24 +79,6 @@
 
             AuthenticationManager.RegisterProvider(new BaseAuthenticationProvider(_userManager));
 
-<<<<<<< HEAD
-=======
-
-            InvokeService.Register(new Route("test"), (c, a) => (int) a[0] + 1);
-            InvokeService.Register(new Route("Test.Add"), (c, a) =>
-            {
-                var args = (object[]) a[0];
-                return (int) args[0] + (int) args[1];
-            });
-
-            InvokeService.RegisterStream(new Route("stream"), (context, stream, arg) =>
-            {
-                using (StreamWriter writer = new StreamWriter(stream))
-                {
-                    writer.WriteLine("dsadsdasdasdasdsadasdsadsd");
-                }
-            });
->>>>>>> f2497e24
             /*
             //TODO: получить библиотеку с сгенерированными сущностями dto и так далее
             Build = Assembly.LoadFile("");
