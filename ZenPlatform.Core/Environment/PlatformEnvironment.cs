﻿using System;
using System.Collections.Generic;
using ZenPlatform.Configuration.Data.Contracts.Entity;
using ZenPlatform.Configuration.Structure;
using ZenPlatform.Core.Authentication;
using ZenPlatform.Core.CacheService;
using ZenPlatform.Core.Configuration;
using ZenPlatform.Core.Network;
using ZenPlatform.Core.Sessions;
using ZenPlatform.Data;
using ZenPlatform.Initializer;
using ZenPlatform.QueryBuilder;
using ZenPlatform.Core.Tools;

namespace ZenPlatform.Core.Environment
{
    /// <summary>
    ///  Базовый класс среды, служит для того, чтобы описать две производные среды <see cref="WorkEnvironment"/> и <see cref="SystemEnvironment"/>
    /// </summary>
    public abstract class PlatformEnvironment : IEnvironment
    {
        protected ICacheService CacheService;

        protected PlatformEnvironment(IDataContextManager dataContextManager, ICacheService cacheService)
        {
<<<<<<< HEAD
            Sessions = new RemovingList<ISession>();
            
            DataContextManager = dataContextManager;
=======
            Sessions = new List<ISession>();
>>>>>>> 33300a57

            DataContextManager = dataContextManager;
            CacheService = cacheService;
        }

        protected SystemSession SystemSession { get; private set; }

        public virtual void Initialize(StartupConfig config)
        {
            StartupConfig = config;

            DataContextManager.Initialize(config.DatabaseType, config.ConnectionString);

            SystemSession = new SystemSession(this, DataContextManager, CacheService);
            Sessions.Add(SystemSession);

            //TODO: Дать возможность выбрать, какую конфигурацию загружать, с базы данных или из файловой системы

            var storage = new XCDatabaseStorage(DatabaseConstantNames.CONFIG_TABLE_NAME,
                DataContextManager.GetContext(),
                DataContextManager.SqlCompiler);

            Configuration = XCRoot.Load(storage);
        }
        public abstract ISession CreateSession(IUser user);

        /// <summary>
        /// Конфигурация базы данных
        /// </summary>
        public XCRoot Configuration { get; private set; }

        /// <summary>
        /// Сессии
        /// </summary>
        public IList<ISession> Sessions { get; }

        /// <summary>
        /// Стартовая конфигурация
        /// </summary>
        public StartupConfig StartupConfig { get; private set; }


        public IDataContextManager DataContextManager { get; private set; }

        public abstract IInvokeService InvokeService { get; }

        public abstract IAuthenticationManager AuthenticationManager { get; }

        public string Name => Configuration.ProjectName;
    }
}<|MERGE_RESOLUTION|>--- conflicted
+++ resolved
@@ -23,13 +23,7 @@
 
         protected PlatformEnvironment(IDataContextManager dataContextManager, ICacheService cacheService)
         {
-<<<<<<< HEAD
-            Sessions = new RemovingList<ISession>();
-            
-            DataContextManager = dataContextManager;
-=======
             Sessions = new List<ISession>();
->>>>>>> 33300a57
 
             DataContextManager = dataContextManager;
             CacheService = cacheService;
