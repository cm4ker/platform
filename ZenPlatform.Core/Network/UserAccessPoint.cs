--- conflicted
+++ resolved
@@ -22,13 +22,8 @@
         private readonly AccessPointConfig _config;
         private readonly IList<IListener> _listeners = new List<IListener>();
 
-<<<<<<< HEAD
 
         public UserAccessPoint(ILogger<UserAccessPoint> logger, IServiceProvider serviceProvider, IConfig<AccessPointConfig> config)
-=======
-        public UserAccessPoint(ILogger<UserAccessPoint> logger, IDependencyResolver dependencyResolver,
-            IConfig<AccessPointConfig> config)
->>>>>>> 7a8f7997
         {
             _logger = logger;
             _serviceProvider = serviceProvider;
@@ -53,24 +48,10 @@
                         listener = _serviceProvider.GetRequiredService<IUserListener>();
                         break;
 
-<<<<<<< HEAD
                 }
                 
                 listener.Start(NetworkUtility.CreateIPEndPoint(lisetnercfg.Address));
                 _listeners.Add(listener);
-=======
-                _listener = new TcpListener(NetworkUtility.CreateIPEndPoint(_config.Address));
-                _listener.Start();
-
-
-                _running = true;
-                _thread = new Thread(ThreadListen);
-                _thread.Start();
-            }
-            catch (Exception ex)
-            {
-                _logger.Error(ex, "Error start accsess point.");
->>>>>>> 7a8f7997
             }
         }
 
@@ -78,76 +59,7 @@
         {
             foreach (var listener in _listeners)
             {
-<<<<<<< HEAD
                 listener.Stop();
-=======
-                _running = false;
-                _thread.Interrupt();
-                _listener.Stop();
-                _logger.Info("Stoped listening");
-            }
-        }
-
-        private void AddConnection(TcpClient client)
-        {
-            var connection = _dependencyResolver.Resolve<IConnection<IUserMessageHandler>>();
-
-
-            _connections.Add(connection);
-
-            connection.SetUnsubscriber(new ListUnsubscriber<IConnection>(_connections, connection));
-            connection.Open(client);
-        }
-
-
-        private void ThreadListen()
-        {
-            while (_running)
-            {
-                TcpClient client = null;
-                try
-                {
-                    client = _listener.AcceptTcpClient();
-                    _logger.Info("Client connected: '{0}'", client.Client.RemoteEndPoint.ToString());
-                }
-
-                catch (Exception ex)
-                {
-                    if (_running)
-                    {
-                        _logger.Debug(ex, "Listen error: ");
-                        Stop();
-                    }
-                }
-
-                try
-                {
-                    if (client != null)
-                    {
-                        /*
-                        var connection = _dependencyResolver.Resolve<IConnection<IUserMessageHandler>>();
-                        
-                        connection.Open(client);
-
-                        _connections.Add(connection);
-
-                        connection.Channel.OnError += (ex) =>
-                        {
-
-
-                            _logger.Info("Client '{0}' disconnected: '{1}'", client.Client.RemoteEndPoint, ex.Message);
-                            connection.Close();
-                            _connections.Remove(connection);
-                        };
-                        */
-                        AddConnection(client);
-                    }
-                }
-                catch (Exception ex)
-                {
-                    throw ex;
-                }
->>>>>>> 7a8f7997
             }
         }
     }
