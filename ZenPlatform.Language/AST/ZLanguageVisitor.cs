using System;
using System.Collections;
using System.Text.RegularExpressions;
using ZenPlatform.Language.AST.Definitions;
using ZenPlatform.Language.AST.Definitions.Expression;
using ZenPlatform.Language.AST.Definitions.Extension;
using ZenPlatform.Language.AST.Definitions.Functions;
using ZenPlatform.Language.AST.Infrastructure;
using Type = ZenPlatform.Language.AST.Definitions.Type;

namespace ZenPlatform.Language.AST
{
    public class ZLanguageVisitor : ZSharpParserBaseVisitor<object>
    {
        private SyntaxStack _syntaxStack;

        public ZLanguageVisitor()
        {
            _syntaxStack = new SyntaxStack();
        }

        public override object VisitEntryPoint(ZSharpParser.EntryPointContext context)
        {
            _syntaxStack.Clear();

            base.VisitEntryPoint(context);

            return _syntaxStack.Pop();
        }

        public override object VisitModuleDefinition(ZSharpParser.ModuleDefinitionContext context)
        {
            base.VisitModuleDefinition(context);

            object result = new Module(_syntaxStack.PopTypeBody(), context.IDENTIFIER().GetText());

            _syntaxStack.Push(result);

            return result;
        }

        public override object VisitModuleBody(ZSharpParser.ModuleBodyContext context)
        {
            _syntaxStack.Push(new MemberCollection());
            base.VisitModuleBody(context);

            object result;

            if (context.ChildCount == 0)
                result = new TypeBody(null);
            else
                result = new TypeBody((MemberCollection) _syntaxStack.Pop());


            _syntaxStack.Push(result);
            return result;
        }

        public override object VisitName(ZSharpParser.NameContext context)
        {
            _syntaxStack.Push(context.GetText());

            return null;
        }

        public override object VisitStructureType(ZSharpParser.StructureTypeContext context)
        {
            var result = new Definitions.Type(context.GetText());
            _syntaxStack.Push(result);
            return result;
        }

        public override object VisitPrimitiveType(ZSharpParser.PrimitiveTypeContext context)
        {
            object result = null;
            if (context.STRING() != null) result = new Definitions.Type(PrimitiveType.String);
            else if (context.INT() != null) result = new Definitions.Type(PrimitiveType.Integer);
            else if (context.BOOL() != null) result = new Definitions.Type(PrimitiveType.Boolean);
            else if (context.DOUBLE() != null) result = new Definitions.Type(PrimitiveType.Double);
            else if (context.CHAR() != null) result = new Definitions.Type(PrimitiveType.Character);
            else if (context.VOID() != null) result = new Definitions.Type(PrimitiveType.Void);

            if (result == null)
                throw new Exception("Unknown primitive type");
            _syntaxStack.Push(result);

            return result;
        }

        public override object VisitArrayType(ZSharpParser.ArrayTypeContext context)
        {
            base.VisitArrayType(context);

            var result = Type.CreateArrayFromType(_syntaxStack.PopType());
            _syntaxStack.Push(result);


            return result;
        }

        public override object VisitLiteral(ZSharpParser.LiteralContext context)
        {
            object result = null;
            if (context.string_literal() != null)
            {
                //Строки парсятся сюда вместе с кавычками и чтобы их убрать приходится
                //заниматься таким вот извращением

                var text = context.string_literal().REGULAR_STRING()?.GetText() ??
                           context.string_literal().VERBATIUM_STRING()?.GetText();

                text = Regex.Unescape(text ?? throw new NullReferenceException());

                if (context.string_literal().REGULAR_STRING() != null)
                    result = new Literal(text.Substring(1, text.Length - 2), Type.String);
                else
                    result = new Literal(text.Substring(2, text.Length - 3), Type.String);
            }
            else if (context.boolean_literal() != null) result = new Literal(context.GetText(), Type.Bool);
            else if (context.INTEGER_LITERAL() != null) result = new Literal(context.GetText(), Type.Int);
            else if (context.REAL_LITERAL() != null) result = new Literal(context.GetText(), Type.Double);
            else if (context.CHARACTER_LITERAL() != null)
                result = new Literal(context.GetText().Substring(1, 1), Type.Character);

            //TODO: Не обработанным остался HEX INTEGER LITERAL его необходимо доделать

            if (result == null)
                throw new Exception("Unknown literal");

            _syntaxStack.Push(result);

            return result;
        }

        public override object VisitVariableDeclaration(ZSharpParser.VariableDeclarationContext context)
        {
            base.VisitVariableDeclaration(context);
            
            object result;
            if (context.expression() == null)
                result = new Variable(null, context.IDENTIFIER().GetText(), _syntaxStack.PopType());
            else
                result = new Variable(_syntaxStack.Pop(), context.IDENTIFIER().GetText(),
                    _syntaxStack.PopType());


            _syntaxStack.Push(result);
            return result;
        }

        public override object VisitCastExpression(ZSharpParser.CastExpressionContext context)
        {
            base.VisitCastExpression(context);

            var result = new CastExpression(_syntaxStack.PopExpression(), _syntaxStack.PopType());

            _syntaxStack.Push(result);

            return result;
        }

        public override object VisitFunctionDeclaration(ZSharpParser.FunctionDeclarationContext context)
        {
            base.VisitFunctionDeclaration(context);
            object result = null;
            ParameterCollection pc = null;

            var body = _syntaxStack.PopMethodBody();

            if (context.parameters() != null)
            {
                pc = (ParameterCollection) _syntaxStack.Pop();
            }

            var type = _syntaxStack.PopType();
            var funcName = context.IDENTIFIER().GetText();

            result = new Function(body, pc, funcName, type);

            _syntaxStack.PeekCollection().Add(result);

            return result;
        }

        public override object VisitInstructionsBody(ZSharpParser.InstructionsBodyContext context)
        {
            base.VisitInstructionsBody(context);
            var sc = (StatementCollection) _syntaxStack.Pop();
            _syntaxStack.Push(new InstructionsBody(sc));
            return null;
        }

        public override object VisitParameters(ZSharpParser.ParametersContext context)
        {
            _syntaxStack.Push(new ParameterCollection());
            return base.VisitParameters(context);
        }


        public override object VisitParameter(ZSharpParser.ParameterContext context)
        {
            var paramList = _syntaxStack.PeekCollection();

            base.VisitParameter(context);

            var passMethod = context.REF() != null ? PassMethod.ByReference : PassMethod.ByValue;

            paramList.Add(new Parameter(context.IDENTIFIER().GetText(), _syntaxStack.PopType(), passMethod));

            return null;
        }


        public override object VisitArguments(ZSharpParser.ArgumentsContext context)
        {
            _syntaxStack.Push(new ArgumentCollection());

            base.VisitArguments(context);

            return null;
        }

        public override object VisitArgument(ZSharpParser.ArgumentContext context)
        {
            base.VisitArgument(context);
            var passMethod = context.REF() != null ? PassMethod.ByReference : PassMethod.ByValue;
            var result = new Argument(_syntaxStack.PopExpression(), passMethod);
            _syntaxStack.PeekCollection().Add(result);
            return result;
        }

        public override object VisitFunctionCall(ZSharpParser.FunctionCallContext context)
        {
            base.VisitFunctionCall(context);

            _syntaxStack.Push(new CallStatement((ArgumentCollection) _syntaxStack.Pop(), _syntaxStack.PopString()));

            return null;
        }


        public override object VisitFunctionCallExpression(ZSharpParser.FunctionCallExpressionContext context)
        {
            base.VisitFunctionCallExpression(context);

            var callStatement = (CallStatement) _syntaxStack.Pop();

            _syntaxStack.Push(new Call(callStatement.Arguments, callStatement.Name));
            return null;
        }

        public override object VisitStatements(ZSharpParser.StatementsContext context)
        {
            _syntaxStack.Push(new StatementCollection());
            base.VisitStatements(context);
            return null;
        }

        public override object VisitExpression(ZSharpParser.ExpressionContext context)
        {
            base.VisitExpression(context);

            if (context.expression() != null)
            {
                BinaryOperatorType opType = BinaryOperatorType.None;

                if (context.PLUS() != null) opType = BinaryOperatorType.Add;
                if (context.MINUS() != null) opType = BinaryOperatorType.Subtract;

                _syntaxStack.Push(new BinaryExpression(_syntaxStack.PopExpression(), _syntaxStack.PopExpression(),
                    opType));
            }

            return null;
        }

        public override object VisitExpressionPrimary(ZSharpParser.ExpressionPrimaryContext context)
        {
            base.VisitExpressionPrimary(context);

            if (context.name() != null)
                _syntaxStack.Push(new Name(_syntaxStack.PopString()));
            return null;
        }

        public override object VisitExpressionUnary(ZSharpParser.ExpressionUnaryContext context)
        {
            base.VisitExpressionUnary(context);

            if (context.PLUS() != null)
                _syntaxStack.Push(new LogicalOrArithmeticExpression(_syntaxStack.PopExpression(),
                    UnaryOperatorType.Positive));
            if (context.MINUS() != null)
                _syntaxStack.Push(new LogicalOrArithmeticExpression(_syntaxStack.PopExpression(),
                    UnaryOperatorType.Negative));
            if (context.BANG() != null)
                _syntaxStack.Push(
                    new LogicalOrArithmeticExpression(_syntaxStack.PopExpression(), UnaryOperatorType.Not));
            if (context.expression() != null)
                _syntaxStack.Push(new IndexerExpression(_syntaxStack.PopExpression(), _syntaxStack.PopExpression()));

            return null;
        }

        public override object VisitExpressionTerm(ZSharpParser.ExpressionTermContext context)
        {
            base.VisitExpressionTerm(context);

            if (context.expressionTerm() != null)
            {
                BinaryOperatorType opType = BinaryOperatorType.None;

                if (context.DIV() != null) opType = BinaryOperatorType.Divide;
                if (context.STAR() != null) opType = BinaryOperatorType.Multiply;

                _syntaxStack.Push(new BinaryExpression(_syntaxStack.PopExpression(), _syntaxStack.PopExpression(),
                    opType));
            }

            return null;
        }

        public override object VisitExtensionExpression(ZSharpParser.ExtensionExpressionContext context)
        {
            base.VisitExtensionExpression(context);
            Extension result;

            var extensionObj = _syntaxStack.Pop();
            if (extensionObj is InstructionsBody ib)
            {
                result = new Extension(_syntaxStack.PopString(), ExtensionKind.Instructions);
                result.InstructionsBody = ib;
            }
            else
            {
                var path = _syntaxStack.PopString();
                var extensionName = path.Split('.')[0];
                result = new Extension(extensionName);
                result.Path = path;
            }

            // Вот тут мы должны сделать следующее: 
            // 1) Установить, какой хендлер это обрабатывает
            // 2) Вызвать обработчик. Он должен переопределить дерево вызовов.

            //_syntaxStack.Push();
<<<<<<< HEAD


            if (!ExtensionManager.Managers.TryGetValue(result.ExtensionName, out var ext))
            {
                throw new Exception($"The extension {result.ExtensionName} not found or not loaded");
            }

            _syntaxStack.Push(ext.Transform(result));

=======
>>>>>>> 92256d64
            return null;
        }

        public override object VisitExpressionFactor(ZSharpParser.ExpressionFactorContext context)
        {
            base.VisitExpressionFactor(context);


            if (context.expressionFactor() != null)
            {
                BinaryOperatorType opType = BinaryOperatorType.None;

                if (context.GT() != null) opType = BinaryOperatorType.GreaterThen;
                if (context.LT() != null) opType = BinaryOperatorType.LessThen;
                if (context.OP_EQ() != null) opType = BinaryOperatorType.Equal;
                if (context.OP_NE() != null) opType = BinaryOperatorType.NotEqual;
                if (context.PERCENT() != null) opType = BinaryOperatorType.Modulo;
                if (context.OP_GT() != null) opType = BinaryOperatorType.GraterOrEqualTo;
                if (context.OP_LE() != null) opType = BinaryOperatorType.LessOrEqualTo;

                _syntaxStack.Push(new BinaryExpression(_syntaxStack.PopExpression(), _syntaxStack.PopExpression(),
                    opType));
            }

            return null;
        }

        public override object VisitExpressionBinary(ZSharpParser.ExpressionBinaryContext context)
        {
            base.VisitExpressionBinary(context);

            if (context.expressionBinary() != null)
            {
                if (context.OP_AND() != null)
                    _syntaxStack.Push(new BinaryExpression(_syntaxStack.PopExpression(), _syntaxStack.PopExpression(),
                        BinaryOperatorType.And));
                if (context.OP_OR() != null)
                    _syntaxStack.Push(new BinaryExpression(_syntaxStack.PopExpression(), _syntaxStack.PopExpression(),
                        BinaryOperatorType.Or));
            }

            return null;
        }

        public override object VisitStatement(ZSharpParser.StatementContext context)
        {
            base.VisitStatement(context);

            object result;

            if (context.RETURN().Length != 0)
            {
                if (context.expression() == null)
                    result = new Return(null);
                else
                    result = new Return(_syntaxStack.PopExpression());
                _syntaxStack.PeekType<IList>().Add(result);
            }
            else if (context.expression() != null)
            {
                _syntaxStack.PeekType<IList>().Add(_syntaxStack.PopStatement());
                //_syntaxStack.PeekType<IList>().Add(new Return(null));
            }

            return null;
        }
    }
}<|MERGE_RESOLUTION|>--- conflicted
+++ resolved
@@ -344,7 +344,6 @@
             // 2) Вызвать обработчик. Он должен переопределить дерево вызовов.
 
             //_syntaxStack.Push();
-<<<<<<< HEAD
 
 
             if (!ExtensionManager.Managers.TryGetValue(result.ExtensionName, out var ext))
@@ -352,10 +351,7 @@
                 throw new Exception($"The extension {result.ExtensionName} not found or not loaded");
             }
 
-            _syntaxStack.Push(ext.Transform(result));
-
-=======
->>>>>>> 92256d64
+            //_syntaxStack.Push();
             return null;
         }
 
