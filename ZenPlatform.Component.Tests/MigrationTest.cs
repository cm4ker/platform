using MoreLinq;
using System;
using System.Collections.Generic;
using System.Collections.Immutable;
using System.Linq;
using System.Text;
using Xunit;
using Xunit.Abstractions;
using ZenPlatform.Configuration.Contracts.Migration;
using ZenPlatform.Configuration.Structure;
using ZenPlatform.Configuration.Structure.Data;
using ZenPlatform.Configuration.Structure.Data.Types.Complex;
using ZenPlatform.Configuration.Structure.Data.Types.Primitive;
using ZenPlatform.ConfigurationExample;
using ZenPlatform.EntityComponent.Configuration;
using ZenPlatform.EntityComponent.Migrations;
using ZenPlatform.Migration;
using ZenPlatform.QueryBuilder;
using ZenPlatform.QueryBuilder.Builders;
<<<<<<< HEAD
using ZenPlatform.Test.Tools;
=======
using ZenPlatform.QueryBuilder.Visitor;
>>>>>>> 2394de11

namespace ZenPlatform.Component.Tests
{
    public class MigrationTest
    {
        private readonly ITestOutputHelper _testOutputHelper;

        public MigrationTest(ITestOutputHelper testOutputHelper)
        {
            _testOutputHelper = testOutputHelper;
        }

        private XCRoot CreateConfiguration()
        {
            XCRoot root = new XCRoot();

            root.ProjectId = Guid.Parse("8d33de57-1971-405d-a7f3-a6c30d6b086a");
            root.ProjectName = "Library";
            root.ProjectVersion = "0.0.0.1";

            var component = new XCComponent()
            {
                ComponentAssembly = typeof(XCSingleEntity).Assembly,
            };

            root.Data.Components.Add(component);

            var componentManager = (SingleEntityConfigurationManager)component.ComponentImpl.ComponentManager;


            var customType1 =
                componentManager.Create()
                    .SetName("customType")
                    .SetId(Guid.Parse("8f24498f-822f-4c0e-9b48-40f43aef3d62"))
                    .SetLinkId(Guid.Parse("205cf1b0-967b-4f65-acd3-86fdc0e06ecf"))
                    .SetDescription("customType")
                    .SetRealTableName("Obj_0000");

            var entity1 =
                componentManager.Create()
                    .SetName("store")
                    .SetId(Guid.Parse("42b828fe-1a33-4ad5-86d1-aaf6131a77d5"))
                    .SetLinkId(Guid.Parse("0777428f-963a-4e6b-9b99-b60db19cad8a"))
                    .SetDescription("This is a store entity")
                    .SetRealTableName("Obj_0001");


            entity1.CreateProperty()
                .SetGuid(Guid.Parse("252e804b-8c16-407a-8d3c-3c0e5bf461df"))
                .SetName("Property1")
                .AddType(new XCBinary())
                .SetDatabaseColumnName("Fld_0001");

            entity1.CreateProperty()
                .SetGuid(Guid.Parse("247b9ff2-636a-456b-bc4d-3150eb8ab4ea"))
                .SetName("Property2")
                .AddType(customType1.Link)
                .SetDatabaseColumnName("Fld_0002");


            return root;
        }

        private XCRoot CreateConfigurationChangeDataType()
        {
            XCRoot root = new XCRoot();

            root.ProjectId = Guid.Parse("8d33de57-1971-405d-a7f3-a6c30d6b086a");
            root.ProjectName = "Library";
            root.ProjectVersion = "0.0.0.1";

            var component = new XCComponent()
            {
                ComponentAssembly = typeof(XCSingleEntity).Assembly,
            };

            root.Data.Components.Add(component);

            var componentManager = (SingleEntityConfigurationManager)component.ComponentImpl.ComponentManager;


            var customType1 =
                componentManager.Create()
                    .SetName("customType")
                    .SetId(Guid.Parse("8f24498f-822f-4c0e-9b48-40f43aef3d62"))
                    .SetLinkId(Guid.Parse("205cf1b0-967b-4f65-acd3-86fdc0e06ecf"))
                    .SetDescription("customType")
                    .SetRealTableName("Obj_0000");

            var entity1 =
                componentManager.Create()
                    .SetName("store")
                    .SetId(Guid.Parse("42b828fe-1a33-4ad5-86d1-aaf6131a77d5"))
                    .SetLinkId(Guid.Parse("0777428f-963a-4e6b-9b99-b60db19cad8a"))
                    .SetDescription("This is a store entity")
                    .SetRealTableName("Obj_0001");


            entity1.CreateProperty()
                .SetGuid(Guid.Parse("252e804b-8c16-407a-8d3c-3c0e5bf461df"))
                .SetName("Property1")
                .AddType(new XCInt())
                .SetDatabaseColumnName("Fld_0001");

            entity1.CreateProperty()
                .SetGuid(Guid.Parse("247b9ff2-636a-456b-bc4d-3150eb8ab4ea"))
                .SetName("Property2")
                .AddType(customType1.Link)
                .SetDatabaseColumnName("Fld_0002");


            return root;
        }

        private XCRoot CreateConfigurationAddDataType()
        {
            XCRoot root = new XCRoot();

            root.ProjectId = Guid.Parse("8d33de57-1971-405d-a7f3-a6c30d6b086a");
            root.ProjectName = "Library";
            root.ProjectVersion = "0.0.0.1";

            var component = new XCComponent()
            {
                ComponentAssembly = typeof(XCSingleEntity).Assembly,
            };

            root.Data.Components.Add(component);

            var componentManager = (SingleEntityConfigurationManager)component.ComponentImpl.ComponentManager;


            var customType1 =
                componentManager.Create()
                    .SetName("customType")
                    .SetId(Guid.Parse("8f24498f-822f-4c0e-9b48-40f43aef3d62"))
                    .SetLinkId(Guid.Parse("205cf1b0-967b-4f65-acd3-86fdc0e06ecf"))
                    .SetDescription("customType")
                    .SetRealTableName("Obj_0000");

            var entity1 =
                componentManager.Create()
                    .SetName("store")
                    .SetId(Guid.Parse("42b828fe-1a33-4ad5-86d1-aaf6131a77d5"))
                    .SetLinkId(Guid.Parse("0777428f-963a-4e6b-9b99-b60db19cad8a"))
                    .SetDescription("This is a store entity")
                    .SetRealTableName("Obj_0001");


            entity1.CreateProperty()
                .SetGuid(Guid.Parse("252e804b-8c16-407a-8d3c-3c0e5bf461df"))
                .SetName("Property1")
                .AddType(new XCBinary())
                .AddType(new XCInt())
                .SetDatabaseColumnName("Fld_0001");

            entity1.CreateProperty()
                .SetGuid(Guid.Parse("247b9ff2-636a-456b-bc4d-3150eb8ab4ea"))
                .SetName("Property2")
                .AddType(customType1.Link)
                .SetDatabaseColumnName("Fld_0002");


            return root;
        }

        private XCRoot CreateConfigurationAddDeleteNewProperty()
        {
            XCRoot root = new XCRoot();

            root.ProjectId = Guid.Parse("8d33de57-1971-405d-a7f3-a6c30d6b086a");
            root.ProjectName = "Library";
            root.ProjectVersion = "0.0.0.1";

            var component = new XCComponent()
            {
                ComponentAssembly = typeof(XCSingleEntity).Assembly,
            };

            root.Data.Components.Add(component);

            var componentManager = (SingleEntityConfigurationManager)component.ComponentImpl.ComponentManager;


            var customType1 =
                componentManager.Create()
                    .SetName("customType")
                    .SetId(Guid.Parse("8f24498f-822f-4c0e-9b48-40f43aef3d62"))
                    .SetLinkId(Guid.Parse("205cf1b0-967b-4f65-acd3-86fdc0e06ecf"))
                    .SetDescription("customType")
                    .SetRealTableName("Obj_0000");

            var entity1 =
                componentManager.Create()
                    .SetName("store")
                    .SetId(Guid.Parse("42b828fe-1a33-4ad5-86d1-aaf6131a77d5"))
                    .SetLinkId(Guid.Parse("0777428f-963a-4e6b-9b99-b60db19cad8a"))
                    .SetDescription("This is a store entity")
                    .SetRealTableName("Obj_0001");


            entity1.CreateProperty()
                .SetGuid(Guid.Parse("252e804b-8c16-407a-8d3c-3c0e5bf461df"))
                .SetName("Property1")
                .AddType(new XCBinary())
                .SetDatabaseColumnName("Fld_0001");

            entity1.CreateProperty()
                .SetGuid(Guid.Parse("247b9ff2-636a-456b-bc4d-3150eb8ab4ea"))
                .SetName("Property2")
                .AddType(customType1.Link)
                .SetDatabaseColumnName("Fld_0002");

            entity1.CreateProperty()
                .SetGuid(Guid.Parse("600bfe3a-2af8-4679-b068-8b270a07f5f3"))
                .SetName("Property3")
                .AddType(new XCInt())
                .SetDatabaseColumnName("Fld_0003");


            return root;
        }

        private XCRoot CreateConfigurationAddDeleteEntityType()
        {
            XCRoot root = new XCRoot();

            root.ProjectId = Guid.Parse("8d33de57-1971-405d-a7f3-a6c30d6b086a");
            root.ProjectName = "Library";
            root.ProjectVersion = "0.0.0.1";

            var component = new XCComponent()
            {
                ComponentAssembly = typeof(XCSingleEntity).Assembly,
            };

            root.Data.Components.Add(component);

            var componentManager = (SingleEntityConfigurationManager)component.ComponentImpl.ComponentManager;


            var customType1 =
                componentManager.Create()
                    .SetName("customType")
                    .SetId(Guid.Parse("8f24498f-822f-4c0e-9b48-40f43aef3d62"))
                    .SetLinkId(Guid.Parse("205cf1b0-967b-4f65-acd3-86fdc0e06ecf"))
                    .SetDescription("customType")
                    .SetRealTableName("Obj_0000");

            var entity1 =
                componentManager.Create()
                    .SetName("store")
                    .SetId(Guid.Parse("42b828fe-1a33-4ad5-86d1-aaf6131a77d5"))
                    .SetLinkId(Guid.Parse("0777428f-963a-4e6b-9b99-b60db19cad8a"))
                    .SetDescription("This is a store entity")
                    .SetRealTableName("Obj_0001");


            entity1.CreateProperty()
                .SetGuid(Guid.Parse("252e804b-8c16-407a-8d3c-3c0e5bf461df"))
                .SetName("Property1")
                .AddType(new XCBinary())
                .SetDatabaseColumnName("Fld_0001");

            entity1.CreateProperty()
                .SetGuid(Guid.Parse("247b9ff2-636a-456b-bc4d-3150eb8ab4ea"))
                .SetName("Property2")
                .AddType(customType1.Link)
                .SetDatabaseColumnName("Fld_0002");


            var entity2 =
                componentManager.Create()
                    .SetName("invoice")
                    .SetId(Guid.Parse("134657f5-6d17-487d-a97d-7d5f71797f8f"))
                    .SetLinkId(Guid.Parse("969ba36c-6e91-4c1d-a39b-fa6a5f587201"))
                    .SetDescription("This is a invoice entity")
                    .SetRealTableName("Obj_0002");

            entity2.CreateProperty()
                .SetGuid(Guid.Parse("e70e6f1b-40f6-4bd1-b2f3-a8cde865d8ca"))
                .SetName("Property1")
                .AddType(entity1.Link)
                .SetDatabaseColumnName("Fld_0001");


            return root;
        }

        private XCRoot CreateEmptyConfiguration()
        {
            XCRoot root = new XCRoot();

            root.ProjectId = Guid.Parse("8d33de57-1971-405d-a7f3-a6c30d6b086a");
            root.ProjectName = "Library";
            root.ProjectVersion = "0.0.0.1";

            var component = new XCComponent()
            {
                ComponentAssembly = typeof(XCSingleEntity).Assembly,
            };

            root.Data.Components.Add(component);

            return root;
        }

        [Fact]
        public void CreateTest()
        {
<<<<<<< HEAD
            var actual = ConfigurationFactory.Create();
=======
            var empty = CreateEmptyConfiguration();
            var comfig = CreateConfiguration();



            var components = empty.Data.Components.Join(comfig.Data.Components, c => c.Info.ComponentId, c => c.Info.ComponentId,
                (x, y) => new { old = x, actual = y });

            var plan = new EntityMigrationPlan();
            foreach (var component in components)
            {
                component.actual.ComponentImpl.Migrator.MigrationPlan(plan, component.old, component.actual);
            }

            Assert.Equal(2, plan.Count());

            Assert.IsType<CreateTableItem>(plan.First());
           
        }
        
        [Fact]
        public void DeleteTest()
        {
            var empty = CreateEmptyConfiguration();
            var comfig = CreateConfiguration();



            var components = comfig.Data.Components.Join(empty.Data.Components, c => c.Info.ComponentId, c => c.Info.ComponentId,
                (x, y) => new { old = x, actual = y });

            var plan = new EntityMigrationPlan();
            foreach (var component in components)
            {
                component.actual.ComponentImpl.Migrator.MigrationPlan(plan, component.old, component.actual);
            }


            Assert.Equal(2, plan.Count());

            Assert.IsType<DeleteTableItem>(plan.First());

        }
        
        [Fact]
        public void ChangeDataTypeTest()
        {
            var comfig1 = CreateConfiguration();
            var comfig2 = CreateConfigurationChangeDataType();



            var components = comfig1.Data.Components.Join(comfig2.Data.Components, c => c.Info.ComponentId, c => c.Info.ComponentId,
                (x, y) => new { old = x, actual = y });

            var plan = new EntityMigrationPlan();
            foreach (var component in components)
            {
                component.actual.ComponentImpl.Migrator.MigrationPlan(plan, component.old, component.actual);
            }

            //Assert.Equal(4, tasks.Count);

            var migration_id = Guid.Parse("ed46b940-1176-4c46-9522-b42c44d92861");
            var builder = new EntityMigrationPlanSQLBuilder(migration_id);

            DDLQuery query = DDLQuery.New();
            builder.Build(plan, query);

            var visitor = new SQLVisitorBase();


            var sql = visitor.Visit(query.Expression);


            Assert.Equal("IF OBJECT_ID('Obj_0001_tmp', 'U') IS NOT NULL\nDROP TABLE Obj_0001_tmp;\nSELECT * INTO Obj_0001_tmp FROM Obj_0001;\nINSERT INTO migration_status(migration_id, temp_table, original_table, copy_table)\nVALUES\n('ed46b940-1176-4c46-9522-b42c44d92861', 'Obj_0001_tmp', 'Obj_0001', 1)\n;\nALTER TABLE Obj_0001_tmp\n ALTER COLUMN Fld_0001 INT NOT NULL;\nUPDATE migration_status\nSET change_table = 1\nWHERE\n'Obj_0001' = temp_table\n;\nDROP TABLE Obj_0001;\nUPDATE migration_status\nSET delete_table = 1\nWHERE\n'Obj_0001' = original_table\n;\nEXEC sp_rename 'Obj_0001_tmp', 'Obj_0001';\nUPDATE migration_status\nSET rename_table = 1\nWHERE\n'Obj_0001_tmp' = temp_table\n", sql);

        }
        
        [Fact]
        public void AddDeleteNewPropertyTest()
        {
            var comfig1 = CreateConfiguration();
            var comfig2 = CreateConfigurationAddDeleteNewProperty();



            var components = comfig1.Data.Components.Join(comfig2.Data.Components, c => c.Info.ComponentId, c => c.Info.ComponentId,
                (x, y) => new { old = x, actual = y });
            //ADD test
            var plan = new EntityMigrationPlan();
            foreach (var component in components)
            {
                component.actual.ComponentImpl.Migrator.MigrationPlan(plan, component.old, component.actual);
            }


            DDLQuery query = DDLQuery.New();

            var migration_id = Guid.Parse("ed46b940-1176-4c46-9522-b42c44d92861");
            var builder = new EntityMigrationPlanSQLBuilder(migration_id);
            builder.Build(plan, query);

            var visitor = new SQLVisitorBase();


            var sql = visitor.Visit(query.Expression);

            Assert.Equal("IF OBJECT_ID('Obj_0001_tmp', 'U') IS NOT NULL\nDROP TABLE Obj_0001_tmp;\nSELECT * INTO Obj_0001_tmp FROM Obj_0001;\nINSERT INTO migration_status(migration_id, temp_table, original_table, copy_table)\nVALUES\n('ed46b940-1176-4c46-9522-b42c44d92861', 'Obj_0001_tmp', 'Obj_0001', 1)\n;\nALTER TABLE Obj_0001_tmp\n ADD Fld_0003 INT NOT NULL;\nUPDATE migration_status\nSET change_table = 1\nWHERE\n'Obj_0001' = temp_table\n;\nDROP TABLE Obj_0001;\nUPDATE migration_status\nSET delete_table = 1\nWHERE\n'Obj_0001' = original_table\n;\nEXEC sp_rename 'Obj_0001_tmp', 'Obj_0001';\nUPDATE migration_status\nSET rename_table = 1\nWHERE\n'Obj_0001_tmp' = temp_table\n", sql);

            //DELETE test
            plan = new EntityMigrationPlan();
            foreach (var component in components)
            {
                component.actual.ComponentImpl.Migrator.MigrationPlan(plan, component.actual, component.old);
            }

            query = DDLQuery.New();

            builder.Build(plan, query);

            sql = visitor.Visit(query.Expression);

            Assert.Equal("IF OBJECT_ID('Obj_0001_tmp', 'U') IS NOT NULL\nDROP TABLE Obj_0001_tmp;\nSELECT * INTO Obj_0001_tmp FROM Obj_0001;\nINSERT INTO migration_status(migration_id, temp_table, original_table, copy_table)\nVALUES\n('ed46b940-1176-4c46-9522-b42c44d92861', 'Obj_0001_tmp', 'Obj_0001', 1)\n;\nALTER TABLE Obj_0001_tmp DROP COLUMN Fld_0003;\nUPDATE migration_status\nSET change_table = 1\nWHERE\n'Obj_0001' = temp_table\n;\nDROP TABLE Obj_0001;\nUPDATE migration_status\nSET delete_table = 1\nWHERE\n'Obj_0001' = original_table\n;\nEXEC sp_rename 'Obj_0001_tmp', 'Obj_0001';\nUPDATE migration_status\nSET rename_table = 1\nWHERE\n'Obj_0001_tmp' = temp_table\n", sql);

        }
        
        [Fact]
        public void AddDeleteNewEntityTest()
        {
            var comfig1 = CreateConfiguration();
            var comfig2 = CreateConfigurationAddDeleteEntityType();



            var components = comfig1.Data.Components.Join(comfig2.Data.Components, c => c.Info.ComponentId, c => c.Info.ComponentId,
                (x, y) => new { old = x, actual = y });
            //ADD test
            var plan = new EntityMigrationPlan();
            foreach (var component in components)
            {
                component.actual.ComponentImpl.Migrator.MigrationPlan(plan, component.old, component.actual);
            }


            DDLQuery query = DDLQuery.New();

            var migration_id = Guid.Parse("ed46b940-1176-4c46-9522-b42c44d92861");
            var builder = new EntityMigrationPlanSQLBuilder(migration_id);
            builder.Build(plan, query);

            var visitor = new SQLVisitorBase();
>>>>>>> 2394de11


            var sql = visitor.Visit(query.Expression);

            Assert.Equal("IF OBJECT_ID('Obj_0002', 'U') IS NOT NULL\nDROP TABLE Obj_0002;\nCREATE TABLE Obj_0002 \n(\nId UNIQUEIDENTIFIER NOT NULL,\nName VARCHAR(150) NOT NULL,\nFld_0001 UNIQUEIDENTIFIER NOT NULL\n)", sql);

            //DELETE test

            plan = new EntityMigrationPlan();
            foreach (var component in components)
            {
                component.actual.ComponentImpl.Migrator.MigrationPlan(plan, component.actual, component.old);
            }

            query = DDLQuery.New();

            builder.Build(plan, query);

            sql = visitor.Visit(query.Expression);

            Assert.Equal("DROP TABLE Obj_0002", sql);




        }

        

        [Fact]
        public void SingleToMultiDataTypeTest()
        {
<<<<<<< HEAD
            var actual = ConfigurationFactory.Create();


            var old = ConfigurationFactory.Create();
=======
            var comfig1 = CreateConfiguration();
            var comfig2 = CreateConfigurationAddDataType();



            var components = comfig1.Data.Components.Join(comfig2.Data.Components, c => c.Info.ComponentId, c => c.Info.ComponentId,
                (x, y) => new { old = x, actual = y });
            //ADD test
            var plan = new EntityMigrationPlan();
            foreach (var component in components)
            {
                component.actual.ComponentImpl.Migrator.MigrationPlan(plan, component.old, component.actual);
            }


            DDLQuery query = DDLQuery.New();

            var migration_id = Guid.Parse("ed46b940-1176-4c46-9522-b42c44d92861");
            var builder = new EntityMigrationPlanSQLBuilder(migration_id);
            builder.Build(plan, query);

            var visitor = new SQLVisitorBase();


            var sql = visitor.Visit(query.Expression);


            Assert.Equal("IF OBJECT_ID('Obj_0001_tmp', 'U') IS NOT NULL\nDROP TABLE Obj_0001_tmp;\nSELECT * INTO Obj_0001_tmp FROM Obj_0001;\nINSERT INTO migration_status(migration_id, temp_table, original_table, copy_table)\nVALUES\n('ed46b940-1176-4c46-9522-b42c44d92861', 'Obj_0001_tmp', 'Obj_0001', 1)\n;\nALTER TABLE Obj_0001_tmp\n ADD Fld_0001_Type INT;\nALTER TABLE Obj_0001_tmp\n ADD Fld_0001_Int INT NOT NULL;\nEXEC sp_rename 'Obj_0001_tmp.Fld_0001', 'Fld_0001_Binary', 'COLUMN';\nUPDATE Obj_0001_tmp\nSET Fld_0001_Type = 1\n;\nUPDATE migration_status\nSET change_table = 1\nWHERE\n'Obj_0001' = temp_table\n;\nDROP TABLE Obj_0001;\nUPDATE migration_status\nSET delete_table = 1\nWHERE\n'Obj_0001' = original_table\n;\nEXEC sp_rename 'Obj_0001_tmp', 'Obj_0001';\nUPDATE migration_status\nSET rename_table = 1\nWHERE\n'Obj_0001_tmp' = temp_table\n", sql);
>>>>>>> 2394de11





        }


        


    }
}<|MERGE_RESOLUTION|>--- conflicted
+++ resolved
@@ -17,11 +17,8 @@
 using ZenPlatform.Migration;
 using ZenPlatform.QueryBuilder;
 using ZenPlatform.QueryBuilder.Builders;
-<<<<<<< HEAD
 using ZenPlatform.Test.Tools;
-=======
 using ZenPlatform.QueryBuilder.Visitor;
->>>>>>> 2394de11
 
 namespace ZenPlatform.Component.Tests
 {
@@ -332,9 +329,6 @@
         [Fact]
         public void CreateTest()
         {
-<<<<<<< HEAD
-            var actual = ConfigurationFactory.Create();
-=======
             var empty = CreateEmptyConfiguration();
             var comfig = CreateConfiguration();
 
@@ -487,7 +481,6 @@
             builder.Build(plan, query);
 
             var visitor = new SQLVisitorBase();
->>>>>>> 2394de11
 
 
             var sql = visitor.Visit(query.Expression);
@@ -520,12 +513,6 @@
         [Fact]
         public void SingleToMultiDataTypeTest()
         {
-<<<<<<< HEAD
-            var actual = ConfigurationFactory.Create();
-
-
-            var old = ConfigurationFactory.Create();
-=======
             var comfig1 = CreateConfiguration();
             var comfig2 = CreateConfigurationAddDataType();
 
@@ -554,7 +541,6 @@
 
 
             Assert.Equal("IF OBJECT_ID('Obj_0001_tmp', 'U') IS NOT NULL\nDROP TABLE Obj_0001_tmp;\nSELECT * INTO Obj_0001_tmp FROM Obj_0001;\nINSERT INTO migration_status(migration_id, temp_table, original_table, copy_table)\nVALUES\n('ed46b940-1176-4c46-9522-b42c44d92861', 'Obj_0001_tmp', 'Obj_0001', 1)\n;\nALTER TABLE Obj_0001_tmp\n ADD Fld_0001_Type INT;\nALTER TABLE Obj_0001_tmp\n ADD Fld_0001_Int INT NOT NULL;\nEXEC sp_rename 'Obj_0001_tmp.Fld_0001', 'Fld_0001_Binary', 'COLUMN';\nUPDATE Obj_0001_tmp\nSET Fld_0001_Type = 1\n;\nUPDATE migration_status\nSET change_table = 1\nWHERE\n'Obj_0001' = temp_table\n;\nDROP TABLE Obj_0001;\nUPDATE migration_status\nSET delete_table = 1\nWHERE\n'Obj_0001' = original_table\n;\nEXEC sp_rename 'Obj_0001_tmp', 'Obj_0001';\nUPDATE migration_status\nSET rename_table = 1\nWHERE\n'Obj_0001_tmp' = temp_table\n", sql);
->>>>>>> 2394de11
 
 
 
