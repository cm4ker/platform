--- conflicted
+++ resolved
@@ -121,10 +121,7 @@
                 .CaseIs<AndConditionNode>(i => VisitAndConditionNode(i, sb))
                 .CaseIs<IsNullConditionNode>(i => VisitIsNullConditionNode(i, sb))
                 .CaseIs<RenameTableQueryNode>(i => VisitRenameTableQueryNode(i, sb))
-<<<<<<< HEAD
-=======
                 .CaseIs<CreateTableQueryNode>(i=>VisitCreateTableQueryNode(i, sb))
->>>>>>> 73e08388
                 .Case(i => true, () => SimpleVisitor(node, sb));
         }
 
@@ -134,14 +131,11 @@
             throw new NotImplementedException();
         }
 
-<<<<<<< HEAD
-=======
         public virtual  void VisitCreateTableQueryNode(CreateTableQueryNode createTableQueryNode, StringBuilder sb)
         {
            
         }
 
->>>>>>> 73e08388
         private void VisitIsNullConditionNode(IsNullConditionNode isNullConditionNode, StringBuilder sb)
         {
             VisitChilds(isNullConditionNode, sb);
