--- conflicted
+++ resolved
@@ -110,12 +110,7 @@
             base.VisitMultitype(context);
             var tc = new TypeCollection();
             _syntaxStack.PopUntil(marker, tc);
-<<<<<<< HEAD
-            var result = new MultiTypeNode(context.start.ToLineInfo(), tc);
-            result.SetType(_sb.Object);
-=======
             var result = new UnionTypeNode(context.start.ToLineInfo(), tc);
->>>>>>> b2fd9023
             _syntaxStack.Push(result);
             return result;
         }
