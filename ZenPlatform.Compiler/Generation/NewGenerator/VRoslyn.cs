using System;
using System.Collections.Generic;
using System.Linq;
using Microsoft.CodeAnalysis;
using Microsoft.CodeAnalysis.CSharp;
using Microsoft.CodeAnalysis.CSharp.Syntax;
using ZenPlatform.Compiler.Infrastructure;
using ZenPlatform.Compiler.Visitor;
using ZenPlatform.Language.Ast.AST;
using ZenPlatform.Language.Ast.AST.Definitions;
using ZenPlatform.Language.Ast.AST.Definitions.Expressions;
using ZenPlatform.Language.Ast.AST.Definitions.Functions;
using ZenPlatform.Language.Ast.AST.Definitions.Statements;
using ZenPlatform.Language.Ast.AST.Infrastructure;

namespace ZenPlatform.Compiler.Generation.NewGenerator
{
    public class VRoslyn : AstVisitorBase<SyntaxNode>
    {
        private readonly CompilationOptions _opts;

        public VRoslyn(CompilationOptions opts)
        {
            _opts = opts;
        }

        public override SyntaxNode VisitLogicalOrArithmeticExpression(LogicalOrArithmeticExpression arg)
        {
            return arg.Type switch
                {
                UnaryOperatorType.Positive => SyntaxFactory.PrefixUnaryExpression(SyntaxKind.UnaryPlusExpression,
                    (ExpressionSyntax) Visit(arg.Value)),
                UnaryOperatorType.Negative => SyntaxFactory.PrefixUnaryExpression(SyntaxKind.UnaryMinusExpression,
                    (ExpressionSyntax) Visit(arg.Value)),
                UnaryOperatorType.Not => SyntaxFactory.PrefixUnaryExpression(SyntaxKind.LogicalNotExpression,
                    (ExpressionSyntax) Visit(arg.Value)),
                _ => throw new Exception("Can't")
                };
        }

        public override SyntaxNode VisitCompilationUnit(CompilationUnit cu)
        {
            return SyntaxFactory.CompilationUnit()
                .AddUsings(cu.Namespaces.Select(GetUsing).ToArray())
                .AddMembers(cu.TypeEntities.Select(x => Visit(x)).Cast<MemberDeclarationSyntax>().ToArray());
        }

        private NameSyntax ParseName(string name)
        {
            return SyntaxFactory.ParseName(name);
        }

        private ExpressionSyntax WrapUnionType(Expression exp, UnionTypeNode mtn)
        {
            var args = SyntaxFactory.ArgumentList().AddArguments(
                SyntaxFactory.Argument(ParseName("a")),
                SyntaxFactory.Argument((ExpressionSyntax) Visit(exp)),
                SyntaxFactory.Argument(ParseName("c"))
            );

            return SyntaxFactory.ObjectCreationExpression(ParseName(mtn.Type.Name), args, null);
        }

        public override SyntaxNode VisitReturn(Return obj)
        {
<<<<<<< HEAD
//            if (obj.GetParent<Function>()?.Type is MultiTypeNode mt)
//                return SyntaxFactory.ReturnStatement(WrapUnionType(obj.Value, mt));
=======
            if (obj.GetParent<Function>()?.Type is UnionTypeNode mt)
                return SyntaxFactory.ReturnStatement(WrapUnionType(obj.Value, mt));
>>>>>>> cfca9433
            return SyntaxFactory.ReturnStatement((ExpressionSyntax) Visit(obj.Value));
        }

        private UsingDirectiveSyntax GetUsing(string name)
        {
            return SyntaxFactory.UsingDirective(ParseName(name));
        }

        public override SyntaxNode VisitClass(Language.Ast.AST.Definitions.Class obj)
        {
            return SyntaxFactory.ClassDeclaration(obj.Name)
                .WithMembers(NormolizeTypeBody(obj.TypeBody));
        }

        private SyntaxList<SyntaxNode> NormolizeTypeBody(TypeBody tb)
        {
            return new SyntaxList<SyntaxNode>()
                .AddRange(tb.Fields.Select(Visit).Cast<MemberDeclarationSyntax>())
                .AddRange(tb.Functions.Select(Visit).Cast<MemberDeclarationSyntax>())
                .AddRange(tb.Properties.Select(Visit).Cast<MemberDeclarationSyntax>());
        }

        private SyntaxList<StatementSyntax> GetStatements(BlockNode node)
        {
            return new SyntaxList<StatementSyntax>(node.Statements.Select(x =>
            {
                var r = Visit(x);

                if (r is ExpressionSyntax es)
                    r = SyntaxFactory.ExpressionStatement(es);

                return r;
            }).Cast<StatementSyntax>());
        }

        public override SyntaxNode VisitVariable(Variable obj)
        {
            if (obj.Type is UnionTypeNode mt)
            {
                //мы должны обернуть все
                return SyntaxFactory.LocalDeclarationStatement(SyntaxFactory
                    .VariableDeclaration(GetTypeSyntax(obj.Type))
                    .AddVariables(GetVariabbleWithInit(obj.Name, obj.Value, true, mt.DeclName)));
            }

            return SyntaxFactory.LocalDeclarationStatement(SyntaxFactory
                .VariableDeclaration(GetTypeSyntax(obj.Type))
                .AddVariables(GetVariabbleWithInit(obj.Name, obj.Value)));
        }

        private VariableDeclaratorSyntax GetVariabbleWithInit(string vName, AstNode exp, bool mt = false,
            string varInit = null)
        {
            if (mt)
            {
                var mtType = SyntaxFactory.PredefinedType(SyntaxFactory.Token(SyntaxKind.ObjectKeyword));
                var init = ((ExpressionSyntax) Visit(exp));

                return SyntaxFactory.VariableDeclarator(vName)
                    .WithInitializer(SyntaxFactory.EqualsValueClause(init));
            }


            return SyntaxFactory.VariableDeclarator(vName)
                .WithInitializer(SyntaxFactory.EqualsValueClause((ExpressionSyntax) Visit(exp)));
        }

        public override SyntaxNode VisitCastExpression(CastExpression obj)
        {
            return SyntaxFactory.CastExpression(GetTypeSyntax(obj.Type), (ExpressionSyntax) Visit(obj.Value));
        }

        private TypeSyntax GetTypeSyntax(TypeNode tn)
        {
            return GetStandardType(tn) ?? SyntaxFactory.ParseTypeName(tn.Type.Name);
        }

        public override SyntaxNode VisitLiteral(Literal obj)
        {
            return SyntaxFactory.LiteralExpression(GetLiteralKind(obj),
                GetLiteralSyntaxToken(obj));
        }

        public override SyntaxNode VisitIf(If obj)
        {
            var @if = SyntaxFactory.IfStatement((ExpressionSyntax) Visit(obj.Condition),
                (BlockSyntax) Visit(obj.IfBlock));

            if (obj.ElseBlock != null)
                return @if.WithElse(SyntaxFactory.ElseClause((BlockSyntax) Visit(obj.ElseBlock)));
            return @if;
        }

        public override SyntaxNode VisitProperty(Property obj)
        {
            AccessorDeclarationSyntax getAccessor, setAccessor;

            if (obj.Getter != null)
                getAccessor = SyntaxFactory.AccessorDeclaration(SyntaxKind.GetAccessorDeclaration,
                    (BlockSyntax) Visit(obj.Getter));
            else
                getAccessor = SyntaxFactory.AccessorDeclaration(SyntaxKind.GetAccessorDeclaration)
                    .WithSemicolonToken(SyntaxFactory.Token(SyntaxKind.SemicolonToken));


            if (obj.Setter != null)
                setAccessor = SyntaxFactory.AccessorDeclaration(SyntaxKind.SetAccessorDeclaration,
                    (BlockSyntax) Visit(obj.Setter));
            else
                setAccessor = SyntaxFactory.AccessorDeclaration(SyntaxKind.SetAccessorDeclaration)
                    .WithSemicolonToken(SyntaxFactory.Token(SyntaxKind.SemicolonToken));

            return SyntaxFactory.PropertyDeclaration(GetTypeSyntax(obj.Type), obj.Name)
                .AddAccessorListAccessors(getAccessor)
                .AddAccessorListAccessors(setAccessor);
        }

        private TypeSyntax GetStandardType(TypeNode node)
        {
            switch (node.Type.Name)
            {
                case "String": return SyntaxFactory.PredefinedType(SyntaxFactory.Token(SyntaxKind.StringKeyword));
                case "Int32": return SyntaxFactory.PredefinedType(SyntaxFactory.Token(SyntaxKind.IntKeyword));
                case "Double": return SyntaxFactory.PredefinedType(SyntaxFactory.Token(SyntaxKind.DoubleKeyword));
                case "Boolean": return SyntaxFactory.PredefinedType(SyntaxFactory.Token(SyntaxKind.BoolKeyword));
                case "Char": return SyntaxFactory.PredefinedType(SyntaxFactory.Token(SyntaxKind.CharKeyword));
                case "Void": return SyntaxFactory.PredefinedType(SyntaxFactory.Token(SyntaxKind.VoidKeyword));
                case "Object":
                case nameof(UnionTypeStorage):
                    return SyntaxFactory.PredefinedType(SyntaxFactory.Token(SyntaxKind.ObjectKeyword));
                    ;
            }

            return null;
        }

        private SyntaxToken GetLiteralSyntaxToken(Literal node)
        {
            switch (node.Type.Type.Name)
            {
                case "String": return SyntaxFactory.Literal(node.Value);
                case "Int32": return SyntaxFactory.Literal((int) node.ObjectiveValue);
                case "Double": return SyntaxFactory.Literal((double) node.ObjectiveValue);
                case "Boolean" when (bool) node.ObjectiveValue: return SyntaxFactory.Token(SyntaxKind.TrueKeyword);
                case "Boolean" when !(bool) node.ObjectiveValue: return SyntaxFactory.Token(SyntaxKind.FalseKeyword);
                case "Char": return SyntaxFactory.Literal((char) node.ObjectiveValue);
            }

            throw new Exception($"We can't process this literal kind {node.Type.Type.Name}");
        }

        private SyntaxKind GetLiteralKind(Literal node)
        {
            switch (node.Type.Type.Name)
            {
                case "String": return SyntaxKind.StringLiteralExpression;
                case "Int32":
                case "Double": return SyntaxKind.NumericLiteralExpression;
                case "Boolean" when (bool) node.ObjectiveValue: return SyntaxKind.TrueLiteralExpression;
                case "Boolean" when !(bool) node.ObjectiveValue: return SyntaxKind.FalseLiteralExpression;
                case "Char": return SyntaxKind.CharacterLiteralExpression;
            }


            throw new Exception($"We can't process this literal kind {node.Type.Type.Name}");
        }


        public override SyntaxNode VisitField(Field obj)
        {
            return SyntaxFactory.FieldDeclaration(
                SyntaxFactory.VariableDeclaration(GetTypeSyntax(obj.Type))
                    .AddVariables(SyntaxFactory.VariableDeclarator(obj.Name)));
        }

        public override SyntaxNode VisitFunction(Function obj)
        {
            ParameterListSyntax pl = SyntaxFactory.ParameterList();

            foreach (var p in obj.Parameters)
            {
                pl = pl.AddParameters((ParameterSyntax) VisitParameter(p));
            }

            //Если мы компилируем для клиента, то на все вызывные функции необходимо вставить метод заглушку, котоырй будет дёргать клиента
            if (obj.Flags == FunctionFlags.ServerClientCall && _opts.Mode == CompilationMode.Client)
            {
                var invokeExpr = SyntaxFactory.MemberAccessExpression(SyntaxKind.SimpleMemberAccessExpression,
                    SyntaxFactory.ParseName("GlobalScope"), SyntaxFactory.IdentifierName("Client"));

                var block = SyntaxFactory.Block()
                    .AddStatements(
                        SyntaxFactory.ExpressionStatement(
                            SyntaxFactory.InvocationExpression(
                                SyntaxFactory.MemberAccessExpression(SyntaxKind.SimpleMemberAccessExpression,
                                    invokeExpr, SyntaxFactory.GenericName(
                                        SyntaxFactory.Identifier("Invoke"),
                                        SyntaxFactory.TypeArgumentList()
                                            .AddArguments(GetTypeSyntax(obj.Type))
                                            .AddArguments(SyntaxFactory.ParseTypeName("object[]"))))
                            ).AddArgumentListArguments(
                                obj.Parameters.Select(x => SyntaxFactory.Argument(SyntaxFactory.IdentifierName(x.Name)))
                                    .ToArray()
                            )));

                if (obj.Type.Type.Name != "Void")
                    block = block.ReplaceNode(block.Statements[0], SyntaxFactory.ReturnStatement(
                        ((ExpressionStatementSyntax) block.Statements[0]).Expression));

                return SyntaxFactory.MethodDeclaration(GetTypeSyntax(obj.Type), obj.Name)
                    .WithBody(block)
                    .WithParameterList(pl);
            }

            return SyntaxFactory.MethodDeclaration(GetTypeSyntax(obj.Type), obj.Name)
                .WithBody((BlockSyntax) Visit(obj.Block))
                .WithParameterList(pl);
        }


        public override SyntaxNode VisitInstructionsBody(BlockNode obj)
        {
            return SyntaxFactory.Block(GetStatements(obj));
        }

        public override SyntaxNode VisitModule(Module obj)
        {
            return SyntaxFactory.ClassDeclaration(obj.Name)
                .AddModifiers(SyntaxFactory.Token(SyntaxKind.StaticKeyword))
                .AddModifiers(SyntaxFactory.Token(SyntaxKind.PublicKeyword))
                .WithMembers(NormolizeTypeBody(obj.TypeBody));
        }

        private SeparatedSyntaxList<ExpressionSyntax> EmptyList = new SeparatedSyntaxList<ExpressionSyntax>();

        public override SyntaxNode VisitAssigment(Assignment obj)
        {
            return SyntaxFactory.ExpressionStatement(SyntaxFactory.AssignmentExpression(
                SyntaxKind.SimpleAssignmentExpression, ParseName(obj.Name),
                (ExpressionSyntax) Visit(obj.Value)));
        }

        public override SyntaxNode VisitParameter(Parameter obj)
        {
            return SyntaxFactory.Parameter(SyntaxFactory.Identifier(obj.Name)).WithType(GetTypeSyntax(obj.Type));
        }

        public override SyntaxNode VisitFor(For obj)
        {
            VariableDeclarationSyntax vTypeSyntax = null;
            List<ExpressionSyntax> initializers;

            if (obj.Initializer is Variable v)
            {
                vTypeSyntax = SyntaxFactory.VariableDeclaration(GetTypeSyntax(v.Type))
                    .AddVariables(GetVariabbleWithInit(v.Name, v.Value));
            }

            var inc = SyntaxFactory.SeparatedList<ExpressionSyntax>().Add((ExpressionSyntax) Visit(obj.Counter));

            return SyntaxFactory.ForStatement(vTypeSyntax,
                EmptyList,
                (ExpressionSyntax) Visit(obj.Condition),
                inc,
                (BlockSyntax) Visit(obj.Block));
        }

        public override SyntaxNode VisitPostIncrementStatement(PostIncrementStatement obj)
        {
            return SyntaxFactory.PostfixUnaryExpression(SyntaxKind.PostIncrementExpression,
                (ExpressionSyntax) Visit(obj.Name));
        }

        public override SyntaxNode VisitName(Name obj)
        {
            if (obj.Type is UnionTypeNode)
            {
                return SyntaxFactory.MemberAccessExpression(SyntaxKind.SimpleMemberAccessExpression,
                    ParseName(obj.Value), SyntaxFactory.IdentifierName("Value"));
            }

            SyntaxFactory.ExpressionStatement()
            return SyntaxFactory.IdentifierName(obj.Value);
        }


        public override SyntaxNode VisitBinaryExpression(BinaryExpression obj)
        {
            var left = (ExpressionSyntax) Visit(obj.Left);
            var right = (ExpressionSyntax) Visit(obj.Right);

            var kind = obj.BinaryOperatorType switch
                {
                BinaryOperatorType.Add => SyntaxKind.AddExpression,
                BinaryOperatorType.Subtract => SyntaxKind.SubtractExpression,
                BinaryOperatorType.Divide => SyntaxKind.DivideExpression,
                BinaryOperatorType.Multiply => SyntaxKind.MultiplyExpression,
                BinaryOperatorType.Or => SyntaxKind.LogicalOrExpression,
                BinaryOperatorType.LessThen => SyntaxKind.LessThanExpression,
                BinaryOperatorType.GreaterThen => SyntaxKind.GreaterThanExpression,
                _ => throw new Exception("This syntax kind not supported")
                };
            return SyntaxFactory.ParenthesizedExpression(SyntaxFactory.BinaryExpression(kind, left, right));
        }
    }
}<|MERGE_RESOLUTION|>--- conflicted
+++ resolved
@@ -63,13 +63,8 @@
 
         public override SyntaxNode VisitReturn(Return obj)
         {
-<<<<<<< HEAD
 //            if (obj.GetParent<Function>()?.Type is MultiTypeNode mt)
 //                return SyntaxFactory.ReturnStatement(WrapUnionType(obj.Value, mt));
-=======
-            if (obj.GetParent<Function>()?.Type is UnionTypeNode mt)
-                return SyntaxFactory.ReturnStatement(WrapUnionType(obj.Value, mt));
->>>>>>> cfca9433
             return SyntaxFactory.ReturnStatement((ExpressionSyntax) Visit(obj.Value));
         }
 
