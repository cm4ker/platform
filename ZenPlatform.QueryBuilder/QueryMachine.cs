using System;
using System.Collections.Generic;
using ZenPlatform.QueryBuilder.Model;

namespace ZenPlatform.QueryBuilder
{
<<<<<<< HEAD
    public class QueryMachine : IObserver<MachineContextType>
=======

    

    public class QueryMachine
>>>>>>> 76bb6f1b
    {
        private MachineContext _currentContext;

        private Stack<object> _syntaxStack = new Stack<object>();

        public QueryMachine()
        {
           // _currentContext = new MachineContext();
            ///ct_query();
        }

         

        #region Stack function
        private bool TryPop<T>(out T obj)
        {
            if (_syntaxStack.Count > 0)
                if (_syntaxStack.Peek() is T item)
                {
                    _syntaxStack.Pop();
                    obj = item;
                    return true;
                }

            obj = default(T);
            return false;
        }


        private bool TryPeek<T>(out T obj)
        {
            if (_syntaxStack.Count > 0)
                if (_syntaxStack.Peek() is T item)
                {
                    obj = item;
                    return true;
                }

            obj = default(T);
            return false;
        }

        private object Peek()
        {
            return _syntaxStack.Peek();
        }

        private T Pop<T>()
        {
            return (T) _syntaxStack.Pop();
        }

        private List<T> TryPopList<T>()
        {
            List<T> result = new List<T>();

            while (_syntaxStack.Peek() is T item)
            {
                _syntaxStack.Pop();
                result.Add(item);
            }
            return result;
        }

        private List<T> PopList<T>()
        {
            List<T> result = new List<T>();

            while (_syntaxStack.Peek() is T item)
            {
                _syntaxStack.Pop();
                result.Add(item);
            }

            if (result.Count > 0)
                return result;
            else throw new InvalidOperationException($"Stack must be contain at least one type of '{typeof(T)}'");
        }

        private T TryPop<T>()
        {
            if (_syntaxStack.Count > 0)
                if (_syntaxStack.Peek() is T item)
                {
                    _syntaxStack.Pop();

                    return item;
                }
        
            return default(T);
        }

        private void Push(object obj)
        {
            _syntaxStack.Push(obj);
        }

        #endregion


        #region Other

        public QueryMachine ld_table(string name)
        {
            Push(new STable(name));
            return this;
        }

        public QueryMachine ld_column(string columnName, string tableName = null)
        {
            Push(new SField(columnName, tableName));
            return this;
        }

        public QueryMachine ld_param(string name)
        {
            Push(new SParameter(name));
            return this;
        }

        public QueryMachine @as(string name)
        {
            

            switch (Pop())
            {
                case SExpression exp:
                    Push(new SAliasedExpression(exp, name));
                    break;
<<<<<<< HEAD
            }

=======
                case SDataSource source:
                    Push(new SAliasedDataSource(source, name));
                    break;
                default:
                    throw new InvalidOperationException();
            }
>>>>>>> 76bb6f1b
            return this;
        }

        public QueryMachine limit(int limint, int offset)
        {
            switch (_currentContext.Type)
            {
                case MachineContextType.Select:
<<<<<<< HEAD
                    if (TryPeek<SAliasedFieldExpression>(out _)) return this;
                    Push(new SAliasedFieldExpression(Pop<SSelectFieldExpression>().Exp, name));
                    break;
            }

            return this;
=======
                    break;
            }
                    return this;
>>>>>>> 76bb6f1b
        }

        #endregion

        #region Contexts
<<<<<<< HEAD

        public void ChangeContextType(MachineContextType contextType)
        {
=======
        private void ChangeContextType(MachineContextType contextType)
        {
            switch (_currentContext.Type)
            {
                case MachineContextType.Select:
                    
                    Push(new SSelect(
                        TryPopList<SExpression>(), 
                        TryPop<STop>(),
                        TryPop<SHaving>(),
                        TryPop<SOrderBy>(), 
                        TryPop<SGroupBy>(), 
                        TryPop<SWhere>(), 
                        TryPop<SFrom>()
                        ));
                    break;
                case MachineContextType.From:
                    Push(new SFrom(TryPopList<SJoin>(), TryPop<SDataSource>()));
                    break;
                case MachineContextType.Where:
                    Push(new SWhere(Pop<SCondition>()));
                    break;
                case MachineContextType.Having:
                    Push(new SHaving(PopList<SCondition>()));
                    break;
                case MachineContextType.GroupBy:
                    Push(new SGroupBy(PopList<SExpression>()));
                    break;

            }
            _currentContext.Type = contextType;
>>>>>>> 76bb6f1b
        }

        public QueryMachine m_select()
        {
            ChangeContextType(MachineContextType.Select);

            return this;
        }

        public QueryMachine m_having()
        {
            ChangeContextType(MachineContextType.Having);
            return this;
        }

        public QueryMachine m_where()
        {
            ChangeContextType(MachineContextType.Where);
            return this;
        }

        public QueryMachine m_from()
        {
            ChangeContextType(MachineContextType.From);
            return this;
        }

        public QueryMachine m_group_by()
        {
            ChangeContextType(MachineContextType.GroupBy);
            return this;
        }

        public QueryMachine m_order_by()
        {
            ChangeContextType(MachineContextType.OrderBy);
            return this;
        }

        public QueryMachine m_where()
        {
            ChangeContextType(MachineContextType.Where);
            return this;
        }

        #endregion

        #region Query
        public QueryMachine st_query()
        {
<<<<<<< HEAD
            _currentContext = Pop<MachineContext>();
=======
>>>>>>> 76bb6f1b
            ChangeContextType(MachineContextType.None);

            var result = Pop<object>();
            _currentContext = TryPop<MachineContext>();

            if (_currentContext != null && result is SSelect select)
                result = new SDataSourceNestedQuery(select);

            Push(result);
            
            return this;
        }

        public QueryMachine ct_query()
        {
            if (_currentContext != null)
                Push(_currentContext);

            _currentContext = new MachineContext();

            return this;
        }
        #endregion

        #region Comparers

        /// <summary>
        /// Great then
        /// </summary>
        public QueryMachine gt()
        {
            Push(new SGreatThen(Pop<SExpression>(), Pop<SExpression>()));
            return this;
        }

        /// <summary>
        /// Less then
        /// </summary>
        public QueryMachine lt()
        {
            Push(new SLessThen(Pop<SExpression>(), Pop<SExpression>()));
            return this;
        }

        /// <summary>
        /// Great then or equals
        /// </summary>
        public QueryMachine gte()
        {

            Push(new SGreatThenOrEquals(Pop<SExpression>(), Pop<SExpression>()));
            return this;
        }

        /// <summary>
        /// Less then or equals
        /// </summary>
        public QueryMachine lte()
        {
            Push(new SLessThenOrEquals(Pop<SExpression>(), Pop<SExpression>()));
            return this;
        }


        /// <summary>
        /// Not equals
        /// </summary>
        public QueryMachine ne()
        {

            Push(new SNotEquals(Pop<SExpression>(), Pop<SExpression>()));
            return this;
        }

        /// <summary>
        /// Equals
        /// </summary>
        public QueryMachine eq()
        {
            Push(new SEquals(Pop<SExpression>(), Pop<SExpression>()));
            return this;
        }

        #endregion

        #region Logical operators

        public QueryMachine and()
        {
            Push(new SAnd(PopList<SExpression>()));
            return this;
        }


        public void or()
        {
            Push(new SOr(PopList<SExpression>()));
        }

        #endregion

        #region Arithmetic operations

        public QueryMachine add()
        {
            Push(new SAdd(PopList<SExpression>()));
            return this;
        }

        public QueryMachine sub()
        {
            Push(new SSub(PopList<SExpression>()));
            return this;
        }

        #endregion

        #region Aggregate functions

        public QueryMachine sum()
        {
            Push(new SSum(Pop<SExpression>()));


            return this;
        }

        public QueryMachine avg()
        {
            Push(new SAvg(Pop<SExpression>()));

            return this;
        }

        public QueryMachine count()
        {
            Push(new SCount(Pop<SExpression>()));

            return this;
        }

        #endregion

        #region Joins

        private void join_with_type(JoinType joinType)
        {
            Push(new SJoin(Pop<SCondition>(), Pop<SDataSource>(), joinType));
        }
        public QueryMachine @join()
        {
            inner_join();
            return this;
        }

        public QueryMachine inner_join()
        {
            join_with_type(JoinType.Inner);
            return this;
        }

        public QueryMachine left_join()
        {
            join_with_type(JoinType.Left);
            return this;
        }

        public QueryMachine right_join()
        {
            join_with_type(JoinType.Right);
            return this;
        }

        public QueryMachine full_join()
        {
            throw new NotSupportedException();
        }

        public QueryMachine cross_join()
        {
            throw new NotSupportedException();
        }

        #endregion


        public object Top()
        {
            return _syntaxStack.Peek();
        }

        public object Pop()
        {
            return _syntaxStack.Pop();
        }

        /*
            m_from
                ld_table     (Schema) "T1"
                as "A"
                ld_table     (Schema) "T2"
                as "B"
                                
                ld_const     4
                ld_column    "A", "F1"
                eq
                on
                join
                ct_query
                    m_select
                        ld_const 1
                        ld_const 1
                        add
                        as "Summ"
                st_query
                ld_column "Summ"
                ld_column "A", "F1"
                on
                left_join
            m_where
                ld_column "A" , "F1"
                ld_column "B" , "F1"
                eq
                ld_column "A" , "F2"
                ld_column "B" , "F2"
                eq
                and
            m_group_by
                ld_column    "A", "F1"
            m_having
                ld_column    "A", "F1"
                sum
                ld_const     1000
                gt                
            m_select
                ld_column    "A", "F1"
                as "MyColumn"
         */
    }
}<|MERGE_RESOLUTION|>--- conflicted
+++ resolved
@@ -4,15 +4,12 @@
 
 namespace ZenPlatform.QueryBuilder
 {
-<<<<<<< HEAD
-    public class QueryMachine : IObserver<MachineContextType>
-=======
 
     
 
     public class QueryMachine
->>>>>>> 76bb6f1b
     {
+
         private MachineContext _currentContext;
 
         private Stack<object> _syntaxStack = new Stack<object>();
@@ -61,7 +58,7 @@
 
         private T Pop<T>()
         {
-            return (T) _syntaxStack.Pop();
+            return (T)_syntaxStack.Pop();
         }
 
         private List<T> TryPopList<T>()
@@ -141,17 +138,12 @@
                 case SExpression exp:
                     Push(new SAliasedExpression(exp, name));
                     break;
-<<<<<<< HEAD
-            }
-
-=======
                 case SDataSource source:
                     Push(new SAliasedDataSource(source, name));
                     break;
                 default:
                     throw new InvalidOperationException();
             }
->>>>>>> 76bb6f1b
             return this;
         }
 
@@ -160,28 +152,14 @@
             switch (_currentContext.Type)
             {
                 case MachineContextType.Select:
-<<<<<<< HEAD
-                    if (TryPeek<SAliasedFieldExpression>(out _)) return this;
-                    Push(new SAliasedFieldExpression(Pop<SSelectFieldExpression>().Exp, name));
-                    break;
-            }
-
-            return this;
-=======
                     break;
             }
                     return this;
->>>>>>> 76bb6f1b
         }
 
         #endregion
 
         #region Contexts
-<<<<<<< HEAD
-
-        public void ChangeContextType(MachineContextType contextType)
-        {
-=======
         private void ChangeContextType(MachineContextType contextType)
         {
             switch (_currentContext.Type)
@@ -213,9 +191,7 @@
 
             }
             _currentContext.Type = contextType;
->>>>>>> 76bb6f1b
-        }
-
+        }
         public QueryMachine m_select()
         {
             ChangeContextType(MachineContextType.Select);
@@ -226,12 +202,6 @@
         public QueryMachine m_having()
         {
             ChangeContextType(MachineContextType.Having);
-            return this;
-        }
-
-        public QueryMachine m_where()
-        {
-            ChangeContextType(MachineContextType.Where);
             return this;
         }
 
@@ -264,10 +234,6 @@
         #region Query
         public QueryMachine st_query()
         {
-<<<<<<< HEAD
-            _currentContext = Pop<MachineContext>();
-=======
->>>>>>> 76bb6f1b
             ChangeContextType(MachineContextType.None);
 
             var result = Pop<object>();
