--- conflicted
+++ resolved
@@ -50,11 +50,7 @@
 
         private T Pop<T>()
         {
-<<<<<<< HEAD
             return (T)Pop();
-=======
-            return (T) _syntaxStack.Pop();
->>>>>>> 01ac91b6
         }
 
         private List<T> TryPopList<T>()
@@ -66,11 +62,8 @@
                 result.Add(item);
             }
 
-<<<<<<< HEAD
             TryPop<SMarker>();
 
-=======
->>>>>>> 01ac91b6
             return result;
         }
 
@@ -85,24 +78,12 @@
 
         private T TryPop<T>()
         {
-<<<<<<< HEAD
             if (TryPeek(out T item))
             {
                 _syntaxStack.Pop();
             }
         
             return  item; 
-=======
-            if (_syntaxStack.Count > 0)
-                if (_syntaxStack.Peek() is T item)
-                {
-                    _syntaxStack.Pop();
-
-                    return item;
-                }
-
-            return default(T);
->>>>>>> 01ac91b6
         }
 
         private void Push(object obj)
@@ -163,8 +144,7 @@
                 case MachineContextType.Select:
                     break;
             }
-
-            return this;
+                    return this;
         }
 
         public QueryMachine ld_const(object value)
@@ -217,7 +197,6 @@
                 case MachineContextType.GroupBy:
                     Push(new SGroupBy(PopList<SExpression>()));
                     break;
-<<<<<<< HEAD
                 case MachineContextType.Insert:
                     Push(new SInsert(TryPopList<SField>(), Pop<STable>(), Pop<SDataSource>()));
                     break;
@@ -238,10 +217,6 @@
                     
                     Push(new SUpdate(Pop<SDataSource>(),Pop<SSet>(),TryPop<SWhere>(),TryPop<SFrom>()));
                     break;
-
-=======
->>>>>>> 01ac91b6
-            }
 
             _currentContext.Type = contextType;
         }
