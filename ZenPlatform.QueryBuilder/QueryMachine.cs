using System;
using System.Collections.Generic;
using ZenPlatform.QueryBuilder.Model;

namespace ZenPlatform.QueryBuilder
{
    public class QueryMachine
    {
        private MachineContext _currentContext;

        private Stack<object> _syntaxStack = new Stack<object>();

        public QueryMachine()
        {
            // _currentContext = new MachineContext();
            ///ct_query();
        }


        #region Stack function

        private bool TryPop<T>(out T obj)
        {
            if (TryPeek(out obj))
            {
                pop();
                return true;
            }

            return false;
        }


        private bool TryPeek<T>(out T obj)
        {
            if (_syntaxStack.Count > 0)
                if (peek() is T item)
                {
                    obj = item;
                    return true;
                }

            obj = default(T);
            return false;
        }


        private T Pop<T>()
        {
            return (T) pop();
        }

        private List<T> TryPopList<T>(int count = 0)
        {
            List<T> result = new List<T>();
            int i = 0;
            while (TryPop(out T item) && ++i<count && count>0)
            {
                result.Add(item);
                
            }

            TryPop<SMarker>();

            return result;
        }

        private List<T> PopList<T>(int count = 0)
        {
            List<T> result = TryPopList<T>(count);

            if (result.Count > 0)
                return result;
            else throw new InvalidOperationException($"Stack must be contain at least one type of '{typeof(T)}'");
        }

        private T TryPop<T>()
        {
            if (TryPeek(out T item))
            {
                _syntaxStack.Pop();
            }

            return item;
        }

        private void push(object obj)
        {
            _syntaxStack.Push(obj);
        }

        public object peek()
        {
            return _syntaxStack.Peek();
        }

        public object pop()
        {
            return _syntaxStack.Pop();
        }

        public void dup()
        {
            push(_syntaxStack.Peek());
        }

        #endregion

        #region Other

        public QueryMachine reset()
        {
            _syntaxStack.Clear();
            _currentContext = null;
            return this;
        }

        public QueryMachine ld_table(string name)
        {
            push(new STable(name));
            return this;
        }

        public QueryMachine ld_column()
        {
            push(new SField(Pop<string>(), Pop<string>()));
            return this;
        }

        public QueryMachine ld_column(string columnName, string tableName = null)
        {
            ld_str(tableName);
            ld_str(columnName);

            ld_column();
            return this;
        }

        public QueryMachine ld_param(string name)
        {
            push(new SParameter(name));
            return this;
        }

        public QueryMachine @as(string name)
        {
            switch (pop())
            {
                case SExpression exp:
                    push(new SAliasedExpression(exp, name));
                    break;
                case SDataSource source:
                    push(new SAliasedDataSource(source, name));
                    break;
                default:
                    throw new InvalidOperationException();
            }

            return this;
        }

        public QueryMachine limit(int limint, int offset)
        {
            switch (_currentContext.Type)
            {
                case MachineContextType.Select:
                    break;
            }

            return this;
        }

        public QueryMachine ld_const(object value)
        {
            push(new SConstant(value));
            return this;
        }

        public QueryMachine mark()
        {
            push(new SMarker());
            return this;
        }

        public QueryMachine coalese()
        {
            push(new SCoalese(PopList<SExpression>()));
            return this;
        }

        public QueryMachine @case()
        {
            Push(new SCase(TryPop<SExpression>(),PopList<SWhen>()));
            return this;
        }

        public QueryMachine when()
        {
            Push(new SWhen(Pop<SCondition>(),Pop<SExpression>()));
            return this;
        }

        #endregion

        #region Contexts

        private void ChangeContextType(MachineContextType contextType)
        {
            switch (_currentContext.Type)
            {
                case MachineContextType.Select:

                    push(new SSelect(
                        TryPopList<SExpression>(),
                        TryPop<STop>(),
                        TryPop<SHaving>(),
                        TryPop<SOrderBy>(),
                        TryPop<SGroupBy>(),
                        TryPop<SWhere>(),
                        TryPop<SFrom>()
                    ));
                    break;
                case MachineContextType.From:
                    push(new SFrom(TryPopList<SJoin>(), TryPop<SDataSource>()));
                    break;
                case MachineContextType.Where:
                    push(new SWhere(Pop<SCondition>()));
                    break;
                case MachineContextType.Having:
                    push(new SHaving(Pop<SCondition>()));
                    break;
                case MachineContextType.GroupBy:
                    push(new SGroupBy(PopList<SExpression>()));
                    break;
                case MachineContextType.Insert:
                    push(new SInsert(TryPopList<SField>(), Pop<STable>(), Pop<SDataSource>()));
                    break;
                case MachineContextType.Values:
                    push(new SValuesSource(PopList<SExpression>()));
                    break;
                case MachineContextType.Set:
                    List<SSetItem> items = new List<SSetItem>();
                    while (TryPeek(out SExpression exp))
                    {
                        pop();
                        items.Add(new SSetItem(Pop<SField>(), exp));
                    }

                    push(new SSet(items));
                    break;
                case MachineContextType.Update:
<<<<<<< HEAD

                    push(new SUpdate(Pop<SDataSource>(), Pop<SSet>(), TryPop<SWhere>(), TryPop<SFrom>()));
                    break;
            }
=======
>>>>>>> deb0f653

                    Push(new SUpdate(Pop<SDataSource>(), Pop<SSet>(), TryPop<SWhere>(), TryPop<SFrom>()));
                    break;
            }
            _currentContext.Type = contextType;
        }

        public QueryMachine m_select()
        {
            ChangeContextType(MachineContextType.Select);

            return this;
        }

        public QueryMachine m_having()
        {
            ChangeContextType(MachineContextType.Having);
            return this;
        }

        public QueryMachine m_from()
        {
            ChangeContextType(MachineContextType.From);
            return this;
        }

        public QueryMachine m_group_by()
        {
            ChangeContextType(MachineContextType.GroupBy);
            return this;
        }

        public QueryMachine m_order_by()
        {
            ChangeContextType(MachineContextType.OrderBy);
            return this;
        }

        public QueryMachine m_where()
        {
            ChangeContextType(MachineContextType.Where);
            return this;
        }

        public QueryMachine m_insert()
        {
            ChangeContextType(MachineContextType.Insert);
            return this;
        }

        public QueryMachine m_values()
        {
            ChangeContextType(MachineContextType.Values);
            return this;
        }

        public QueryMachine m_update()
        {
            ChangeContextType(MachineContextType.Update);
            return this;
        }

        public QueryMachine m_set()
        {
            ChangeContextType(MachineContextType.Set);
            return this;
        }

        #endregion

        #region Query

        public QueryMachine st_query()
        {
            ChangeContextType(MachineContextType.None);

            var result = Pop<object>();
            _currentContext = TryPop<MachineContext>();

            if (_currentContext != null && result is SSelect select)
                result = new SDataSourceNestedQuery(select);

            push(result);

            return this;
        }

        public QueryMachine ct_query()
        {
            if (_currentContext != null)
                push(_currentContext);

            _currentContext = new MachineContext();

            return this;
        }

        #endregion

        #region Comparers

        /// <summary>
        /// Great then
        /// </summary>
        public QueryMachine gt()
        {
            push(new SGreatThen(Pop<SExpression>(), Pop<SExpression>()));
            return this;
        }

        /// <summary>
        /// Less then
        /// </summary>
        public QueryMachine lt()
        {
            push(new SLessThen(Pop<SExpression>(), Pop<SExpression>()));
            return this;
        }

        /// <summary>
        /// Great then or equals
        /// </summary>
        public QueryMachine gte()
        {
            push(new SGreatThenOrEquals(Pop<SExpression>(), Pop<SExpression>()));
            return this;
        }

        /// <summary>
        /// Less then or equals
        /// </summary>
        public QueryMachine lte()
        {
            push(new SLessThenOrEquals(Pop<SExpression>(), Pop<SExpression>()));
            return this;
        }


        /// <summary>
        /// Not equals
        /// </summary>
        public QueryMachine ne()
        {
            push(new SNotEquals(Pop<SExpression>(), Pop<SExpression>()));
            return this;
        }

        /// <summary>
        /// Equals
        /// </summary>
        public QueryMachine eq()
        {
            push(new SEquals(Pop<SExpression>(), Pop<SExpression>()));
            return this;
        }

        #endregion

        #region Logical operators

        public QueryMachine and()
        {
            push(new SAnd(PopList<SExpression>()));
            return this;
        }


        public void or()
        {
            push(new SOr(PopList<SExpression>()));
        }

        #endregion

        #region Arithmetic operations

        public QueryMachine madd()
        {
            push(new SAdd(PopList<SExpression>()));
            return this;
        }

        public QueryMachine msub()
        {
            push(new SSub(PopList<SExpression>()));
            return this;
        }

        public QueryMachine add()
        {
            Push(new SAdd(PopList<SExpression>(2)));
            return this;
        }

        public QueryMachine sub()
        {
            Push(new SSub(PopList<SExpression>(2)));
            return this;
        }

        #endregion

        #region Aggregate functions

        public QueryMachine sum()
        {
            push(new SSum(Pop<SExpression>()));


            return this;
        }

        public QueryMachine avg()
        {
            push(new SAvg(Pop<SExpression>()));

            return this;
        }

        public QueryMachine count()
        {
            push(new SCount(Pop<SExpression>()));

            return this;
        }

        #endregion

        #region Joins

        private void join_with_type(JoinType joinType)
        {
            push(new SJoin(Pop<SCondition>(), Pop<SDataSource>(), joinType));
        }

        public QueryMachine @join()
        {
            inner_join();
            return this;
        }

        public QueryMachine inner_join()
        {
            join_with_type(JoinType.Inner);
            return this;
        }

        public QueryMachine left_join()
        {
            join_with_type(JoinType.Left);
            return this;
        }

        public QueryMachine right_join()
        {
            join_with_type(JoinType.Right);
            return this;
        }

        public QueryMachine full_join()
        {
            throw new NotSupportedException();
        }

        public QueryMachine cross_join()
        {
            throw new NotSupportedException();
        }

        #endregion

        #region Premitives

        public void ld_str(string arg)
        {
            _syntaxStack.Push(arg);
        }

        #endregion

        /* DML
            m_from
                ld_table     (Schema) "T1"
                as "A"
                ld_table     (Schema) "T2"
                as "B"
                                
                ld_const     4
                ld_column    "A", "F1"
                eq
                on
                join
                ct_query
                    m_select
                        ld_const 1
                        ld_const 1
                        add
                        as "Summ"
                st_query
                ld_column "Summ"
                ld_column "A", "F1"
                on
                left_join
            m_where
                ld_column "A" , "F1"
                ld_column "B" , "F1"
                eq
                ld_column "A" , "F2"
                ld_column "B" , "F2"
                eq
                and
            m_group_by
                ld_column    "A", "F1"
            m_having
                ld_column    "A", "F1"
                sum
                ld_const     1000
                gt                
            m_select
                ld_column    "A", "F1"
                as "MyColumn"
         */
    }
}<|MERGE_RESOLUTION|>--- conflicted
+++ resolved
@@ -23,7 +23,7 @@
         {
             if (TryPeek(out obj))
             {
-                pop();
+                Pop();
                 return true;
             }
 
@@ -34,7 +34,7 @@
         private bool TryPeek<T>(out T obj)
         {
             if (_syntaxStack.Count > 0)
-                if (peek() is T item)
+                if (Peek() is T item)
                 {
                     obj = item;
                     return true;
@@ -44,10 +44,14 @@
             return false;
         }
 
+        public object Peek()
+        {
+            return _syntaxStack.Peek();
+        }
 
         private T Pop<T>()
         {
-            return (T) pop();
+            return (T)Pop();
         }
 
         private List<T> TryPopList<T>(int count = 0)
@@ -80,11 +84,11 @@
             {
                 _syntaxStack.Pop();
             }
-
-            return item;
-        }
-
-        private void push(object obj)
+        
+            return  item; 
+        }
+
+        private void Push(object obj)
         {
             _syntaxStack.Push(obj);
         }
@@ -94,17 +98,18 @@
             return _syntaxStack.Peek();
         }
 
-        public object pop()
+        public object Pop()
         {
             return _syntaxStack.Pop();
         }
 
         public void dup()
         {
-            push(_syntaxStack.Peek());
-        }
-
-        #endregion
+            Push(_syntaxStack.Peek());
+        }
+
+        #endregion
+
 
         #region Other
 
@@ -117,13 +122,13 @@
 
         public QueryMachine ld_table(string name)
         {
-            push(new STable(name));
+            Push(new STable(name));
             return this;
         }
 
         public QueryMachine ld_column()
         {
-            push(new SField(Pop<string>(), Pop<string>()));
+            Push(new SField(Pop<string>(), Pop<string>()));
             return this;
         }
 
@@ -138,19 +143,19 @@
 
         public QueryMachine ld_param(string name)
         {
-            push(new SParameter(name));
+            Push(new SParameter(name));
             return this;
         }
 
         public QueryMachine @as(string name)
         {
-            switch (pop())
+            switch (Pop())
             {
                 case SExpression exp:
-                    push(new SAliasedExpression(exp, name));
+                    Push(new SAliasedExpression(exp, name));
                     break;
                 case SDataSource source:
-                    push(new SAliasedDataSource(source, name));
+                    Push(new SAliasedDataSource(source, name));
                     break;
                 default:
                     throw new InvalidOperationException();
@@ -166,25 +171,24 @@
                 case MachineContextType.Select:
                     break;
             }
-
-            return this;
+                    return this;
         }
 
         public QueryMachine ld_const(object value)
         {
-            push(new SConstant(value));
+            Push(new SConstant(value));
             return this;
         }
 
         public QueryMachine mark()
         {
-            push(new SMarker());
+            Push(new SMarker());
             return this;
         }
 
         public QueryMachine coalese()
         {
-            push(new SCoalese(PopList<SExpression>()));
+            Push(new SCoalese(PopList<SExpression>()));
             return this;
         }
 
@@ -210,7 +214,7 @@
             {
                 case MachineContextType.Select:
 
-                    push(new SSelect(
+                    Push(new SSelect(
                         TryPopList<SExpression>(),
                         TryPop<STop>(),
                         TryPop<SHaving>(),
@@ -221,41 +225,34 @@
                     ));
                     break;
                 case MachineContextType.From:
-                    push(new SFrom(TryPopList<SJoin>(), TryPop<SDataSource>()));
+                    Push(new SFrom(TryPopList<SJoin>(), TryPop<SDataSource>()));
                     break;
                 case MachineContextType.Where:
-                    push(new SWhere(Pop<SCondition>()));
+                    Push(new SWhere(Pop<SCondition>()));
                     break;
                 case MachineContextType.Having:
-                    push(new SHaving(Pop<SCondition>()));
+                    Push(new SHaving(Pop<SCondition>()));
                     break;
                 case MachineContextType.GroupBy:
-                    push(new SGroupBy(PopList<SExpression>()));
+                    Push(new SGroupBy(PopList<SExpression>()));
                     break;
                 case MachineContextType.Insert:
-                    push(new SInsert(TryPopList<SField>(), Pop<STable>(), Pop<SDataSource>()));
+                    Push(new SInsert(TryPopList<SField>(), Pop<STable>(), Pop<SDataSource>()));
                     break;
                 case MachineContextType.Values:
-                    push(new SValuesSource(PopList<SExpression>()));
+                    Push(new SValuesSource(PopList<SExpression>()));
                     break;
                 case MachineContextType.Set:
                     List<SSetItem> items = new List<SSetItem>();
                     while (TryPeek(out SExpression exp))
                     {
-                        pop();
+                        Pop();
                         items.Add(new SSetItem(Pop<SField>(), exp));
                     }
 
-                    push(new SSet(items));
+                    Push(new SSet(items));
                     break;
                 case MachineContextType.Update:
-<<<<<<< HEAD
-
-                    push(new SUpdate(Pop<SDataSource>(), Pop<SSet>(), TryPop<SWhere>(), TryPop<SFrom>()));
-                    break;
-            }
-=======
->>>>>>> deb0f653
 
                     Push(new SUpdate(Pop<SDataSource>(), Pop<SSet>(), TryPop<SWhere>(), TryPop<SFrom>()));
                     break;
@@ -338,7 +335,7 @@
             if (_currentContext != null && result is SSelect select)
                 result = new SDataSourceNestedQuery(select);
 
-            push(result);
+            Push(result);
 
             return this;
         }
@@ -346,7 +343,7 @@
         public QueryMachine ct_query()
         {
             if (_currentContext != null)
-                push(_currentContext);
+                Push(_currentContext);
 
             _currentContext = new MachineContext();
 
@@ -362,7 +359,7 @@
         /// </summary>
         public QueryMachine gt()
         {
-            push(new SGreatThen(Pop<SExpression>(), Pop<SExpression>()));
+            Push(new SGreatThen(Pop<SExpression>(), Pop<SExpression>()));
             return this;
         }
 
@@ -371,7 +368,7 @@
         /// </summary>
         public QueryMachine lt()
         {
-            push(new SLessThen(Pop<SExpression>(), Pop<SExpression>()));
+            Push(new SLessThen(Pop<SExpression>(), Pop<SExpression>()));
             return this;
         }
 
@@ -380,7 +377,7 @@
         /// </summary>
         public QueryMachine gte()
         {
-            push(new SGreatThenOrEquals(Pop<SExpression>(), Pop<SExpression>()));
+            Push(new SGreatThenOrEquals(Pop<SExpression>(), Pop<SExpression>()));
             return this;
         }
 
@@ -389,7 +386,7 @@
         /// </summary>
         public QueryMachine lte()
         {
-            push(new SLessThenOrEquals(Pop<SExpression>(), Pop<SExpression>()));
+            Push(new SLessThenOrEquals(Pop<SExpression>(), Pop<SExpression>()));
             return this;
         }
 
@@ -399,7 +396,7 @@
         /// </summary>
         public QueryMachine ne()
         {
-            push(new SNotEquals(Pop<SExpression>(), Pop<SExpression>()));
+            Push(new SNotEquals(Pop<SExpression>(), Pop<SExpression>()));
             return this;
         }
 
@@ -408,7 +405,7 @@
         /// </summary>
         public QueryMachine eq()
         {
-            push(new SEquals(Pop<SExpression>(), Pop<SExpression>()));
+            Push(new SEquals(Pop<SExpression>(), Pop<SExpression>()));
             return this;
         }
 
@@ -418,14 +415,14 @@
 
         public QueryMachine and()
         {
-            push(new SAnd(PopList<SExpression>()));
+            Push(new SAnd(PopList<SExpression>()));
             return this;
         }
 
 
         public void or()
         {
-            push(new SOr(PopList<SExpression>()));
+            Push(new SOr(PopList<SExpression>()));
         }
 
         #endregion
@@ -434,13 +431,13 @@
 
         public QueryMachine madd()
         {
-            push(new SAdd(PopList<SExpression>()));
+            Push(new SAdd(PopList<SExpression>()));
             return this;
         }
 
         public QueryMachine msub()
         {
-            push(new SSub(PopList<SExpression>()));
+            Push(new SSub(PopList<SExpression>()));
             return this;
         }
 
@@ -462,7 +459,7 @@
 
         public QueryMachine sum()
         {
-            push(new SSum(Pop<SExpression>()));
+            Push(new SSum(Pop<SExpression>()));
 
 
             return this;
@@ -470,14 +467,14 @@
 
         public QueryMachine avg()
         {
-            push(new SAvg(Pop<SExpression>()));
+            Push(new SAvg(Pop<SExpression>()));
 
             return this;
         }
 
         public QueryMachine count()
         {
-            push(new SCount(Pop<SExpression>()));
+            Push(new SCount(Pop<SExpression>()));
 
             return this;
         }
@@ -488,7 +485,7 @@
 
         private void join_with_type(JoinType joinType)
         {
-            push(new SJoin(Pop<SCondition>(), Pop<SDataSource>(), joinType));
+            Push(new SJoin(Pop<SCondition>(), Pop<SDataSource>(), joinType));
         }
 
         public QueryMachine @join()
