--- conflicted
+++ resolved
@@ -145,21 +145,12 @@
 
             var store = (XCSingleEntity) component.ComponentImpl.ComponentManager.Create();
             store.Guid = Guid.Parse("42b828fe-1a33-4ad5-86d1-aaf6131a77d5");
-<<<<<<< HEAD
             var invoice = (XCSingleEntity)component.ComponentImpl.ComponentManager.Create();
             invoice.Guid = Guid.Parse("b9fee6cd-a834-4d72-9de5-1fc2087467e5");
             var department = (XCSingleEntity)component.ComponentImpl.ComponentManager.Create();
             department.Guid = Guid.Parse("953120f4-6e30-4056-9b8b-6eb0c8d406f0");
             var custom = (XCSingleEntity)component.ComponentImpl.ComponentManager.Create();
             custom.Guid = Guid.Parse("0265f6cd-dccc-4a85-8e14-af65e2c0066f");
-=======
-            var invoice = (XCSingleEntity) component.ComponentImpl.ComponentManager.Create();
-            store.Guid = Guid.Parse("b9fee6cd-a834-4d72-9de5-1fc2087467e5");
-            var department = (XCSingleEntity) component.ComponentImpl.ComponentManager.Create();
-            store.Guid = Guid.Parse("953120f4-6e30-4056-9b8b-6eb0c8d406f0");
-            var custom = (XCSingleEntity) component.ComponentImpl.ComponentManager.Create();
-            store.Guid = Guid.Parse("0265f6cd-dccc-4a85-8e14-af65e2c0066f");
->>>>>>> b88360f9
 
 
             department.Name = "Department";
