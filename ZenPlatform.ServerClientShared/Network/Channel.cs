﻿using Newtonsoft.Json;
using System;
using System.Collections.Generic;
using System.IO;
using System.Net.Sockets;
using System.Text;
using System.Threading;
using ZenPlatform.ServerClientShared.Logging;
using ZenPlatform.ServerClientShared.Tools;
namespace ZenPlatform.ServerClientShared.Network
{
    public class Channel : IChannel
    {
        private byte[] _readBuffer;
        private int _bufferSize = 1024 * 4; // 4Kb
        private Stream _stream;
        private readonly IMessagePackager _packager;
        private readonly ILogger _logger;
        private readonly List<IObserver<INetworkMessage>> _observers;

        public bool Running { get; private set; } = false;


        //public event Action<Exception> OnError;

        public Channel(IMessagePackager packager, ILogger<Channel> logger)
        {
            _logger = logger;
            _readBuffer = new byte[_bufferSize];
            _packager = packager;
<<<<<<< HEAD
            _observers = new List<IObserver<INetworkMessage>>();

=======
>>>>>>> f2497e24
        }

        private void ReceiveCallback(IAsyncResult ar)
        {
            if (!Running) return;

            try
            {
                var bytesRead = _stream.EndRead(ar);
                if (bytesRead > 0)
                {
                    var messages = _packager.UnpackMessages(_readBuffer.AsSpan(0, bytesRead).ToArray());

                    foreach (var message in messages)
                    {
                        _logger.Trace(() => string.Format("From: ''; Type: '{0}'; Message: {1}",
                            message.GetType().Name, JsonConvert.SerializeObject(message)));
        
                        if (message is INetworkMessage networkMessage)
                            OnNext(networkMessage);
                        else _logger.Warn("Received message is unknown type: {0}", message.GetType().Name);
                    }
<<<<<<< HEAD

                } else
                {
                    Stop();
=======
>>>>>>> f2497e24
                }

                if (Running)
                {
                    _stream.BeginRead(_readBuffer, 0, _readBuffer.Length, new AsyncCallback(ReceiveCallback), null);
                }
            }
            catch (Exception ex)
            {
                OnError(ex);
                Stop();
            }
        }

        // todo send async method
        public void Send(object message)
        {
            if (!Running) throw new InvalidOperationException("Channel must be running.");
            if (message == null) throw new ArgumentNullException(nameof(message));
                _logger.Trace(() => string.Format("To: ''; Type: '{0}'; Message: {1}",
                    message.GetType().Name, JsonConvert.SerializeObject(message)));
            
                _stream.Write(_packager.PackMessage(message));

        }

        public void Start(IConnection connection)
        {
            if (connection == null) throw new ArgumentNullException(nameof(connection));

            _stream = connection.GetStream();

            try
            {
                Running = true;
                _stream.BeginRead(_readBuffer, 0, _readBuffer.Length, new AsyncCallback(ReceiveCallback), null);
            }
            catch (Exception ex)
            {
                OnError(ex);
                Stop();
               
            }
        }

        public void Stop()
        {
            Running = false;
            OnCompleted();
        }

        public IDisposable Subscribe(IObserver<INetworkMessage> observer)
        {
            _observers.Add(observer);
            return new ListRemover<IObserver<INetworkMessage>>(_observers, observer);
        }

        private void OnError(Exception ex)
        {
            foreach (var observer in _observers.ToArray())
                if (_observers.Contains(observer))
                    observer.OnError(ex);
        }
<<<<<<< HEAD

        private void OnCompleted()
        {
            foreach (var observer in _observers.ToArray())
                if (_observers.Contains(observer))
                    observer.OnCompleted();
        }

        private void OnNext(INetworkMessage message)
        {
            foreach (var observer in _observers.ToArray())
                if (_observers.Contains(observer))
                    observer.OnNext(message);
        }
=======
>>>>>>> f2497e24
    }
}<|MERGE_RESOLUTION|>--- conflicted
+++ resolved
@@ -28,11 +28,8 @@
             _logger = logger;
             _readBuffer = new byte[_bufferSize];
             _packager = packager;
-<<<<<<< HEAD
             _observers = new List<IObserver<INetworkMessage>>();
 
-=======
->>>>>>> f2497e24
         }
 
         private void ReceiveCallback(IAsyncResult ar)
@@ -55,13 +52,10 @@
                             OnNext(networkMessage);
                         else _logger.Warn("Received message is unknown type: {0}", message.GetType().Name);
                     }
-<<<<<<< HEAD
 
                 } else
                 {
                     Stop();
-=======
->>>>>>> f2497e24
                 }
 
                 if (Running)
@@ -125,7 +119,6 @@
                 if (_observers.Contains(observer))
                     observer.OnError(ex);
         }
-<<<<<<< HEAD
 
         private void OnCompleted()
         {
@@ -140,7 +133,5 @@
                 if (_observers.Contains(observer))
                     observer.OnNext(message);
         }
-=======
->>>>>>> f2497e24
     }
 }