--- conflicted
+++ resolved
@@ -115,11 +115,7 @@
         {
             if (ipType.IsTypeSpec)
                 return ipType.GetBase().GetSettings();
-<<<<<<< HEAD
 
-=======
-            ;
->>>>>>> 4424ff6e
             return ipType.TypeManager.Settings.FirstOrDefault(x => x.ObjectId == ipType.Id);
         }
 
