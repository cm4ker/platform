﻿<?xml version="1.0" encoding="utf-8"?>

<configuration>
<<<<<<< HEAD
    <Runner>
        <AccessPoint Address="0.0.0.0:12345" />

        <CacheService Address="0.0.0.0:6750" />

        <Environments>
            <StartupConfig DatabaseType="SqlServer">
                <ConnectionString>Data Source=localhost;Initial Catalog=test_db;Integrated Security=True;Connect Timeout=30;Encrypt=False;TrustServerCertificate=False;ApplicationIntent=ReadWrite;MultiSubnetFailover=False</ConnectionString>
            </StartupConfig>
        </Environments>
=======
  <Runner>
    <AccessPoint>
      <Listener>
        <Listener1 Address="127.0.0.1:12345" Type="Test"/>
        <Listener2 Address="127.0.0.1:12346" Type="User"/>
        <Listener3 Address="127.0.0.1:12347" Type="Admin"/>
      </Listener>
    </AccessPoint>

    <Environments>
      <Environment1 DatabaseType="SqlServer">
        <ConnectionString>Data Source=(localdb)\MSSQLLocalDB;Initial Catalog=testdb;Integrated Security=True;Connect Timeout=30;Encrypt=False;TrustServerCertificate=False;ApplicationIntent=ReadWrite;MultiSubnetFailover=False</ConnectionString>
      </Environment1>
    </Environments>
>>>>>>> 24cba242

    </Runner>
    <Logging>
        <Nlog>

        </Nlog>
    </Logging>
</configuration><|MERGE_RESOLUTION|>--- conflicted
+++ resolved
@@ -1,18 +1,5 @@
-﻿<?xml version="1.0" encoding="utf-8"?>
-
+﻿<?xml version="1.0" encoding="utf-8" ?>
 <configuration>
-<<<<<<< HEAD
-    <Runner>
-        <AccessPoint Address="0.0.0.0:12345" />
-
-        <CacheService Address="0.0.0.0:6750" />
-
-        <Environments>
-            <StartupConfig DatabaseType="SqlServer">
-                <ConnectionString>Data Source=localhost;Initial Catalog=test_db;Integrated Security=True;Connect Timeout=30;Encrypt=False;TrustServerCertificate=False;ApplicationIntent=ReadWrite;MultiSubnetFailover=False</ConnectionString>
-            </StartupConfig>
-        </Environments>
-=======
   <Runner>
     <AccessPoint>
       <Listener>
@@ -21,18 +8,19 @@
         <Listener3 Address="127.0.0.1:12347" Type="Admin"/>
       </Listener>
     </AccessPoint>
-
+      
+      <AccessPoint Address="0.0.0.0:12345"/>
+      
     <Environments>
       <Environment1 DatabaseType="SqlServer">
         <ConnectionString>Data Source=(localdb)\MSSQLLocalDB;Initial Catalog=testdb;Integrated Security=True;Connect Timeout=30;Encrypt=False;TrustServerCertificate=False;ApplicationIntent=ReadWrite;MultiSubnetFailover=False</ConnectionString>
       </Environment1>
     </Environments>
->>>>>>> 24cba242
 
-    </Runner>
-    <Logging>
-        <Nlog>
+  </Runner>
+  <Logging>
+    <Nlog>
 
-        </Nlog>
-    </Logging>
+    </Nlog>
+  </Logging>
 </configuration>