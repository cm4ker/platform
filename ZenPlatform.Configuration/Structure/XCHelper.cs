﻿using System;
using System.IO;
using System.Text;
using System.Xml;
using System.Xml.Serialization;
using Portable.Xaml;
using ZenPlatform.Configuration.Contracts;
using ZenPlatform.Configuration.Structure.Data;
using ZenPlatform.Core.Crypto;

namespace ZenPlatform.Configuration.Structure
{
    public static class XCHelper
    {
        public static T Deserialize<T>(this string content)
            where T : class
        {
            throw new Exception();
        }

        public static T DeserializeFromFile<T>(string fileName)
            where T : class
        {
            BaseDirectory = Path.GetDirectoryName(fileName);
            using (var sr = File.Open(fileName, FileMode.Open))
            {
                return DeserializeFromStream<T>(sr);
            }
        }

        public static T DeserializeFromStream<T>(Stream stream)
        {
            XamlSchemaContext context = new XCXamlSchemaContext();

            XamlObjectWriter writer = new XamlObjectWriter(context);
            XamlXmlReader reader = new XamlXmlReader(stream, context);
            XamlServices.Transform(reader, writer);

            return (T) writer.Result;
        }

        public static object DeserializeFromString(string text)
        {
            XamlSchemaContext context = new XCXamlSchemaContext();

            XamlObjectWriter writer = new XamlObjectWriter(context);
            var stream = new MemoryStream();
            var strwriter = new StreamWriter(stream);
            strwriter.Write(text);
            strwriter.Flush();
            stream.Position = 0;

            XamlXmlReader reader = new XamlXmlReader(stream, context);
            XamlServices.Transform(reader, writer);

            return writer.Result;
        }

        public static string BaseDirectory { get; private set; }

        public static string Serialize(this object obj)
        {
            using (var sw = new StringWriter())
            {
                XamlSchemaContext context = new XCXamlSchemaContext();

                XamlObjectReader reader = new XamlObjectReader(obj, context);
                XamlXmlWriter writer = new XamlXmlWriter(sw, context);
                XamlServices.Transform(reader, writer);

                return sw.ToString();
            }
        }

        public static Stream SerializeToStream(this object obj)
        {
            MemoryStream ms = new MemoryStream();
            XamlSchemaContext context = new XCXamlSchemaContext();

            XamlObjectReader reader = new XamlObjectReader(obj, context);
            XamlXmlWriter writer = new XamlXmlWriter(ms, context);
            XamlServices.Transform(reader, writer);

            ms.Seek(0, SeekOrigin.Begin);

            return ms;
        }

<<<<<<< HEAD
        public static string SerializeToString(this object obj)
        {
            MemoryStream ms = new MemoryStream();
            XamlSchemaContext context = new XCXamlSchemaContext();
            XamlObjectReader reader = new XamlObjectReader(obj, context);
            XamlXmlWriter writer = new XamlXmlWriter(ms, context);
            XamlServices.Transform(reader, writer);

            ms.Seek(0, SeekOrigin.Begin);
            using (var textReader = new StreamReader(ms))
            {
                return textReader.ReadToEnd();
            }

        }

        public static string GetHash(this IXCRoot root)
=======
        public static string GetHash(this Contracts.IProject project)
>>>>>>> 0b0ef63a
        {
            return HashHelper.HashMD5(project.SerializeToStream());
        }
    }
}<|MERGE_RESOLUTION|>--- conflicted
+++ resolved
@@ -86,7 +86,6 @@
             return ms;
         }
 
-<<<<<<< HEAD
         public static string SerializeToString(this object obj)
         {
             MemoryStream ms = new MemoryStream();
@@ -103,10 +102,7 @@
 
         }
 
-        public static string GetHash(this IXCRoot root)
-=======
         public static string GetHash(this Contracts.IProject project)
->>>>>>> 0b0ef63a
         {
             return HashHelper.HashMD5(project.SerializeToStream());
         }
