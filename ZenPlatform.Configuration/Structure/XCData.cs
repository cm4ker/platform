﻿using System;
using System.Collections.Generic;
using System.IO;
using System.Linq;
using System.Xml.Serialization;
using ZenPlatform.Configuration.Structure.Data;
using ZenPlatform.Configuration.Structure.Data.Types;
using ZenPlatform.Configuration.Structure.Data.Types.Complex;
using ZenPlatform.Configuration.Structure.Data.Types.Primitive;
using ZenPlatform.Shared.ParenChildCollection;

namespace ZenPlatform.Configuration.Structure
{
    [Serializable]
    public class XCData : IChildItem<XCRoot>
    {
        private XCRoot _parent;
        private List<XCTypeBase> _platformTypes;
        public XCData()
        {
            Components = new ChildItemCollection<XCData, XCComponent>(this);
            _platformTypes = new List<XCTypeBase>();

            //Инициализируем примитивные типы платформы, они нужны для правильного построения зависимостей
            _platformTypes.Add(new XCBinary());
            _platformTypes.Add(new XCString());
            _platformTypes.Add(new XCDateTime());
            _platformTypes.Add(new XCBoolean());
            _platformTypes.Add(new XCNumeric());
            _platformTypes.Add(new XCGuid());
        }

        [XmlArray("Components")]
        [XmlArrayItem(ElementName = "Component", Type = typeof(XCComponent))]
        public ChildItemCollection<XCData, XCComponent> Components { get; }

        /// <summary>
        /// Загрузить дерективу и все зависимости
        /// </summary>
        public void Load()
        {
            LoadComponents();
            LoadDependencies();
        }

        #region Loading

        private void LoadComponents()
        {
            foreach (var component in Components.Where(x => !x.IsLoaded))
            {
                component.LoadComponent();
            }
        }

        /// <summary>
        /// Загрузить файлы, относящиеся к разделу Data в дерективе IncludedFiles
        /// </summary>
        private void LoadDependencies()
        {
            //Загружаем присоединённые компоненты, чтобы можно было корректно генерировать зависимости
            foreach (var component in Components)
            {
                foreach (var attachedComponentId in component.AttachedComponentIds)
                {
                    component.AttachedComponents.Add(Components.First(x =>
                        x.Info.ComponentId == attachedComponentId && x.Info.AttachedComponent));
                }
            }

            //Загружаем зависимости типов
            foreach (var xct in ComponentTypes)
            {
                xct.LoadDependencies();
            }
        }

        #endregion

        #region Saving

        /// <summary>
        /// Созрание всех данных из раздела Data
        /// </summary>
        public void Save()
        {
            foreach (var component in Components)
            {
                component.SaveComponent();
            }
        }

        #endregion

<<<<<<< HEAD
        /// <summary>
        /// Все типы платформы
        /// </summary>
        [XmlIgnore] public List<XCTypeBase> PlatformTypes { get; }
=======
        [XmlIgnore] public IEnumerable<XCTypeBase> PlatformTypes => _platformTypes;
>>>>>>> b5b90fc8

        /// <summary>
        /// Все типы, которые относятся к компонентам
        /// </summary>
        [XmlIgnore]
        public IEnumerable<XCObjectTypeBase> ComponentTypes =>
            PlatformTypes.Where(x => x is XCObjectTypeBase).Cast<XCObjectTypeBase>();

        [XmlIgnore] public XCRoot Parent => _parent;


        XCRoot IChildItem<XCRoot>.Parent
        {
            get => _parent;
            set => _parent = value;
        }


        public void RegisterType(XCObjectTypeBase type)
        {
            _platformTypes.Add(type);
        }
    }

    internal class TypeNotFoundException : Exception
    {
    }

    public class ComponentNotFoundException : Exception
    {
    }
}<|MERGE_RESOLUTION|>--- conflicted
+++ resolved
@@ -92,14 +92,10 @@
 
         #endregion
 
-<<<<<<< HEAD
         /// <summary>
         /// Все типы платформы
         /// </summary>
-        [XmlIgnore] public List<XCTypeBase> PlatformTypes { get; }
-=======
         [XmlIgnore] public IEnumerable<XCTypeBase> PlatformTypes => _platformTypes;
->>>>>>> b5b90fc8
 
         /// <summary>
         /// Все типы, которые относятся к компонентам
