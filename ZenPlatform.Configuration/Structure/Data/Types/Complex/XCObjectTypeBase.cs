﻿using System;
using System.Collections.Generic;
using System.Data.SqlTypes;
using System.Linq;
using System.Xml.Serialization;
using ZenPlatform.Configuration.Contracts;
using ZenPlatform.Shared.ParenChildCollection;

namespace ZenPlatform.Configuration.Structure.Data.Types.Complex
{
    /// <summary>
    /// Описание типа компонента
    /// Не забываем также реализовать свойсва, они загружаются в IComponentLoader
    /// </summary>
    public abstract class XCObjectTypeBase : XCTypeBase, IXCObjectType
    {
        private IXCComponent _parent;

        public bool IsLink => false;

        /// <summary>
        /// Это абстрактный тип
        /// </summary>
        public virtual bool IsAbstract => true;
        public virtual bool IsSealed => throw new NotImplementedException();
        public virtual bool HasCommands => throw new NotImplementedException();

        public virtual bool HasProperties => throw new NotImplementedException();

        public virtual bool HasModules => throw new NotImplementedException();

        public virtual bool HasDatabaseUsed => throw new NotImplementedException();

        /// <summary>
        /// Имя связанной таблицы документа
        /// 
        /// При миграции присваивается движком. В последствии хранится в служебных структурах конкретной базы.
        /// </summary>
        //TODO: Продумать структуру, в которой будут храниться сопоставление Тип -> Дополнительные настройки компонента 
        /*
         * Результаты раздумий: Все мапинги должны быть в БД, а не в конфигурации. Оставляю TODO
         * выше просто для того, чтобы можно было поразмышлять,  вдруг я был не прав
         */

        public virtual string RelTableName { get; set; }

        /// <summary>
        /// 
        /// </summary>
        public IXCType BaseType { get; }

        /// <summary>
        /// Родительский компонент
        /// </summary>
        public IXCComponent Parent => _parent;

        /// <summary>
        /// Корень
        /// </summary>
        protected IXCRoot Root => _parent.Root;

        /// <summary>
        /// Раздел данных
        /// </summary>
        protected IXCData Data => Root.Data;

       

        

        /// <summary>
        /// Инициализировать сущность.
        /// Для примера: здесь можно сделать регистрацию кэша объектов
        /// Вызывается после связки Компонент(Parent) -> Тип(Child)
        /// </summary>
        public virtual void Initialize()
        {
        }


        /// <summary>
        /// Загрузить зависимости.
        /// Внимание, этот метод вызывается после полной загрузки всех типов в конфигурации.
        /// Поэтому в нём можно обращаться к Data.PlatformTypes 
        /// </summary>
        public virtual void LoadDependencies()
        {
        }

        /// <summary>
        /// У объекта есть поддержка свойств
        /// </summary>
        

        IXCComponent IChildItem<IXCComponent>.Parent { get => _parent; set => _parent = value; }

        /// <summary>
        /// Получить свойства объекта. Если объект не поддерживает свойства будет выдано NotSupportedException
        /// </summary>
        /// <returns></returns>
        public virtual IEnumerable<IXProperty> GetProperties()
        {
            throw new NotSupportedException();
        }


        /// <summary>
        /// Получить доступные программные модули объекта
        /// </summary>
        /// <returns>Список программных модулей</returns>
        /// <exception cref="NotSupportedException">Выдается в случае, если программные модули не поддерживаются компонентом</exception>
        public virtual IEnumerable<IXCProgramModule> GetProgramModules()
        {
            throw new NotSupportedException();
        }


        public virtual IXProperty GetPropertyByName(string name)
        {
            return GetProperties().First(x => x.Name == name);
        }

        /// <summary>
        /// Получить список доступных комманд у типа 
        /// </summary>
        /// <returns></returns>
        /// <exception cref="NotSupportedException"></exception>
        public virtual IEnumerable<IXCCommand> GetCommands()
        {
            throw new NotSupportedException();
        }

    }

    public abstract class XCLinkTypeBase : XCTypeBase, IXCLinkType
    {
        public bool IsLink => true;

        public virtual bool IsAbstract => true;

        public virtual bool IsSealed => throw new NotImplementedException();

        public IXCType BaseType { get; }

        public virtual bool HasProperties => throw new NotImplementedException();

        public virtual bool HasModules => throw new NotImplementedException();

        public virtual bool HasCommands => throw new NotImplementedException();

        public virtual bool HasDatabaseUsed => throw new NotImplementedException();

<<<<<<< HEAD
=======
        public void Initialize()
        {
            //throw new NotImplementedException();
        }

>>>>>>> 3dac5693
        public void LoadDependencies()
        {
            
        }


        public virtual IEnumerable<IXProperty> GetProperties()
        {
            throw new NotImplementedException();
        }

        public IEnumerable<IXCProgramModule> GetProgramModules()
        {
            throw new NotImplementedException();
        }

        public IEnumerable<IXCCommand> GetCommands()
        {
            throw new NotImplementedException();
        }

        public IXCComponent Parent { get; set; }

        public IXCObjectType ParentType { get; protected set; }

    }
}<|MERGE_RESOLUTION|>--- conflicted
+++ resolved
@@ -150,14 +150,11 @@
 
         public virtual bool HasDatabaseUsed => throw new NotImplementedException();
 
-<<<<<<< HEAD
-=======
         public void Initialize()
         {
             //throw new NotImplementedException();
         }
 
->>>>>>> 3dac5693
         public void LoadDependencies()
         {
             
