﻿using System;
using System.Collections.Generic;
using System.Text;
using ZenPlatform.Configuration.Contracts;
using ZenPlatform.Configuration.Structure.Data;
using ZenPlatform.Configuration.Structure.Data.Types.Complex;

namespace ZenPlatform.DataComponent.Configuration
{

    /// <summary>
    /// Менеджер конфигурации. Обязательный элемент для имплементации к дочернему компоненту.
    /// </summary>
    public abstract class ConfigurationManagerBase : IXComponentManager
    {
<<<<<<< HEAD
        public virtual XCObjectTypeBase Create(XCObjectTypeBase baseType = null)
=======
        private readonly XCComponent _component;

        protected ConfigurationManagerBase(XCComponent component)
        {
            _component = component;
        }

        protected XCComponent Component { get; set; }

        public virtual XCObjectTypeBase Create(XCObjectTypeBase parentType = null)
>>>>>>> 822b6911
        {
            throw new NotImplementedException();
        }

<<<<<<< HEAD
=======
        /// <inheritdoc />
>>>>>>> 822b6911
        public virtual void Delete(XCObjectTypeBase type)
        {
            throw new NotImplementedException();
        }
    }
}<|MERGE_RESOLUTION|>--- conflicted
+++ resolved
@@ -13,9 +13,6 @@
     /// </summary>
     public abstract class ConfigurationManagerBase : IXComponentManager
     {
-<<<<<<< HEAD
-        public virtual XCObjectTypeBase Create(XCObjectTypeBase baseType = null)
-=======
         private readonly XCComponent _component;
 
         protected ConfigurationManagerBase(XCComponent component)
@@ -26,15 +23,11 @@
         protected XCComponent Component { get; set; }
 
         public virtual XCObjectTypeBase Create(XCObjectTypeBase parentType = null)
->>>>>>> 822b6911
         {
             throw new NotImplementedException();
         }
 
-<<<<<<< HEAD
-=======
         /// <inheritdoc />
->>>>>>> 822b6911
         public virtual void Delete(XCObjectTypeBase type)
         {
             throw new NotImplementedException();
