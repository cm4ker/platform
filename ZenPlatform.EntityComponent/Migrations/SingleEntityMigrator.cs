﻿using System;
using System.Collections.Generic;
using System.Linq;
using MoreLinq.Extensions;
using ZenPlatform.Configuration.Contracts;
using ZenPlatform.Configuration.Data.Contracts.Entity;
using ZenPlatform.Configuration.Structure.Data.Types.Complex;
using ZenPlatform.Configuration.Structure.Data.Types.Primitive;
using ZenPlatform.EntityComponent.Configuration;
using ZenPlatform.QueryBuilder.Builders;
using ZenPlatform.QueryBuilder.Model;

namespace ZenPlatform.EntityComponent.Migrations
{
    

    /*
     * Мигрирование происходит в несколько этапов
     * 1) Создание таблицы для нового типа структуры
     * 2) Перекачивание данных с трансформацией из старого типа структуры в новое
     * 3) Удаление старых структур
     * 4) Переименование новых структур
     */

    public class SingleEntityMigrator : IEntityMigrator
    {
        /// <summary>
        /// Создать новую миграцию для сущности
        /// </summary>
        /// <param name="store">хранилище настроек</param>
        /// <param name="old">Старая конфигурация</param>
        /// <param name="actual">Новая конфигурация</param>
        public SingleEntityMigrator()
        {
        }


<<<<<<< HEAD
        public SSyntaxNode GetStep1(IXCObjectType oldBase, IXCObjectType actualBase)
=======
        public SSyntaxNode GetStep1(XCObjectTypeBase oldBase, XCObjectTypeBase actualBase, DDLQuery query)
>>>>>>> 55bf9593
        {
            XCSingleEntity old = (XCSingleEntity)oldBase;
            XCSingleEntity actual = (XCSingleEntity)actualBase;

            if (old == null && actual == null)
            {

            } else
            if (old != null && actual == null)
            {
                query.Delete().Table(old.RelTableName);
            } else 
            if (old == null && actual != null )
            {
                var tableBuilder = query.Create().Table(actual.RelTableName);

                foreach (var property in actual.Properties)
                {
                    property.GetPropertySchemas().ForEach(s =>
                    {
                        tableBuilder.WithColumnDefinition(GetColumnDefenitionBySchema(s));
                    });
                }
                    
                
            }
            else
            query.Copy().Table().FromTable(old.RelTableName).ToTable($"{actual.RelTableName}_tmp");

            return query.Expression;
        }

<<<<<<< HEAD
        public SSyntaxNode GetStep2(IXCObjectType oldBase, IXCObjectType actualBase)
=======
        public SSyntaxNode GetStep2(XCObjectTypeBase oldBase, XCObjectTypeBase actualBase, DDLQuery query)
>>>>>>> 55bf9593
        {
            XCSingleEntity old = (XCSingleEntity)oldBase;
            XCSingleEntity actual = (XCSingleEntity)actualBase;


            if (old != null && actual != null)
            {

                string tableName = $"{actual.RelTableName}_tmp";

                var props = old.GetProperties()
                   .FullJoin(
                       actual.GetProperties(), x => x.Guid, 
                       x => new { old = x, actual = default(IXCObjectProperty) },
                       x => new { old = default(IXCObjectProperty), actual = x },
                       (x, y) => new { old = x, actual = y });

                foreach (var property in props)
                {
                    if (property.old == null)
                    {
                        CreateProperty(query, property.actual, tableName);
                    } else
                    if (property.actual == null)
                    {
                        DeleteProperty(query, property.old, tableName);
                    } else
                    {
                        ChangeProperty(query, property.old, property.actual, tableName);
                    }
                }
                
            }

            return query.Expression;
        }

        private void DeleteSchema(DDLQuery query, XCColumnSchemaDefinition schema, string tableName)
        {
            query.Delete().Column(schema.FullName).OnTable(tableName);
        }

        private void ChangeSchema(DDLQuery query, XCColumnSchemaDefinition schema, string tableName)
        {
            query.Alter().Column(GetColumnDefenitionBySchema(schema)).OnTable(tableName);
        }

        private void CreateSchema(DDLQuery query, XCColumnSchemaDefinition schema, string tableName)
        {
            query.Create().Column(GetColumnDefenitionBySchema(schema)).OnTable(tableName);
        }

        public void CreateProperty(DDLQuery query, IXCObjectProperty property, string tableName)
        {
            property.GetPropertySchemas().ForEach(s => { CreateSchema(query, s, tableName); });
        }

        public void DeleteProperty(DDLQuery query, IXCObjectProperty property, string tableName)
        {
            property.GetPropertySchemas().ForEach(s => DeleteSchema(query, s, tableName));
        }

        public void ChangeProperty(DDLQuery query, IXCObjectProperty old, IXCObjectProperty actual, string tableName)
        {
            var schemas = old.GetPropertySchemas()
                            .FullJoin(
                           actual.GetPropertySchemas(),
                           x => x.FullName,
                           x => new { old = x, actual = default(XCColumnSchemaDefinition) },
                           x => new { old = default(XCColumnSchemaDefinition), actual = x },
                           (x, y) => new { old = x, actual = y });

            foreach (var schema in schemas)
            {
                if (schema.old == null)
                {
                    CreateSchema(query, schema.actual, tableName);
                } 
                else if (schema.actual == null)
                {
                    DeleteSchema(query, schema.old, tableName);
                } else
                {
                    if (schema.old.PlatformType is XCObjectTypeBase || schema.actual.PlatformType is XCObjectTypeBase)
                    {
                        if (schema.old.PlatformType.Guid != schema.actual.PlatformType.Guid)
                            ChangeSchema(query, schema.actual, tableName);
                    } else
                    if (!schema.old.PlatformType.Equals(schema.actual.PlatformType))
                        ChangeSchema(query, schema.actual, tableName);
                }
            }
        }


<<<<<<< HEAD
        public SSyntaxNode GetStep3(IXCObjectType oldBase, IXCObjectType actualBase)
=======
        public SSyntaxNode GetStep3(XCObjectTypeBase oldBase, XCObjectTypeBase actualBase, DDLQuery query)
>>>>>>> 55bf9593
        {
            XCSingleEntity old = (XCSingleEntity)oldBase;
            XCSingleEntity actual = (XCSingleEntity)actualBase;

            if (old != null && actual != null)
            {
                query.Delete().Table($"{actual.RelTableName}");
            }
            return query.Expression;
        }

<<<<<<< HEAD
        public SSyntaxNode GetStep4(IXCObjectType oldBase, IXCObjectType actualBase)
=======
        public SSyntaxNode GetStep4(XCObjectTypeBase oldBase, XCObjectTypeBase actualBase, DDLQuery query)
>>>>>>> 55bf9593
        {
            XCSingleEntity old = (XCSingleEntity)oldBase;
            XCSingleEntity actual = (XCSingleEntity)actualBase;

            if (old != null && actual != null)
            {
                query.Rename().Table($"{actual.RelTableName}_tmp").To(old.RelTableName);
            }
            return query.Expression;
        }

        public ColumnDefinition GetColumnDefenitionBySchema(XCColumnSchemaDefinition schema)
        { 

            ColumnDefinitionBuilder builder = new ColumnDefinitionBuilder();
            builder.WithColumnName(schema.FullName);
            
            if (schema.SchemaType == XCColumnSchemaType.Value
                
                 || schema.SchemaType == XCColumnSchemaType.NoSpecial)
            {

                var type = schema.PlatformType;

                switch (type)
                {
                    case XCBoolean t:
                        builder.AsBoolean().NotNullable();
                        break;
                    case XCString t:
                        builder.AsString(t.Size).NotNullable();
                        break;
                    case XCDateTime t:
                        builder.AsDateTime().NotNullable();
                        break;
                    case XCGuid t:
                        builder.AsGuid().NotNullable();
                        break;
                    case XCNumeric t:
                        builder.AsFloat(t.Scale, t.Precision).NotNullable();
                        break;
                    case XCBinary t:
                        builder.AsVarBinary(t.Size).NotNullable();
                        break;
                    case XCInt t:
                        builder.AsInt().NotNullable();
                        break;
                    case XCObjectTypeBase t:
                        builder.AsGuid().NotNullable();
                        break;
                }
            }
            else 
            if (schema.SchemaType == XCColumnSchemaType.Type)
            {
                builder.AsInt().Nullable();
            } else
            if (schema.SchemaType == XCColumnSchemaType.Ref)
            {
                builder.AsGuid();
            }

            

            return builder.ColumnDefinition;
        }
        
        

    }
}<|MERGE_RESOLUTION|>--- conflicted
+++ resolved
@@ -35,11 +35,7 @@
         }
 
 
-<<<<<<< HEAD
-        public SSyntaxNode GetStep1(IXCObjectType oldBase, IXCObjectType actualBase)
-=======
-        public SSyntaxNode GetStep1(XCObjectTypeBase oldBase, XCObjectTypeBase actualBase, DDLQuery query)
->>>>>>> 55bf9593
+        public SSyntaxNode GetStep1(IXCObjectType oldBase, IXCObjectType actualBase, DDLQuery query)
         {
             XCSingleEntity old = (XCSingleEntity)oldBase;
             XCSingleEntity actual = (XCSingleEntity)actualBase;
@@ -72,11 +68,7 @@
             return query.Expression;
         }
 
-<<<<<<< HEAD
-        public SSyntaxNode GetStep2(IXCObjectType oldBase, IXCObjectType actualBase)
-=======
-        public SSyntaxNode GetStep2(XCObjectTypeBase oldBase, XCObjectTypeBase actualBase, DDLQuery query)
->>>>>>> 55bf9593
+        public SSyntaxNode GetStep2(IXCObjectType oldBase, IXCObjectType actualBase, DDLQuery query)
         {
             XCSingleEntity old = (XCSingleEntity)oldBase;
             XCSingleEntity actual = (XCSingleEntity)actualBase;
@@ -172,11 +164,7 @@
         }
 
 
-<<<<<<< HEAD
-        public SSyntaxNode GetStep3(IXCObjectType oldBase, IXCObjectType actualBase)
-=======
-        public SSyntaxNode GetStep3(XCObjectTypeBase oldBase, XCObjectTypeBase actualBase, DDLQuery query)
->>>>>>> 55bf9593
+        public SSyntaxNode GetStep3(IXCObjectType oldBase, IXCObjectType actualBase, DDLQuery query)
         {
             XCSingleEntity old = (XCSingleEntity)oldBase;
             XCSingleEntity actual = (XCSingleEntity)actualBase;
@@ -188,11 +176,7 @@
             return query.Expression;
         }
 
-<<<<<<< HEAD
-        public SSyntaxNode GetStep4(IXCObjectType oldBase, IXCObjectType actualBase)
-=======
-        public SSyntaxNode GetStep4(XCObjectTypeBase oldBase, XCObjectTypeBase actualBase, DDLQuery query)
->>>>>>> 55bf9593
+        public SSyntaxNode GetStep4(IXCObjectType oldBase, IXCObjectType actualBase, DDLQuery query)
         {
             XCSingleEntity old = (XCSingleEntity)oldBase;
             XCSingleEntity actual = (XCSingleEntity)actualBase;
