using System;
using System.Collections.Generic;
using ZenPlatform.Configuration.Common;
using ZenPlatform.Configuration.Contracts.Store;
using ZenPlatform.Configuration.Contracts.TypeSystem;
using ZenPlatform.Configuration.TypeSystem;

namespace ZenPlatform.EntityComponent.Configuration.Editors
{
    public class ObjectEditor
    {
        private readonly IInfrastructure _inf;
        private IComponent _com;
        private MDEntity _md;
        private readonly List<PropertyEditor> _props;
        private readonly List<ModuelEditor> _modules;
        private readonly List<CommandEditor> _commands;
        private readonly List<TableEditor> _tables;

        public IInfrastructure Infrastructure => _inf;

        public ObjectEditor(IInfrastructure inf)
        {
            _inf = inf;

            _md = new MDEntity();
            _props = new List<PropertyEditor>();
            _modules = new List<ModuelEditor>();
            _commands = new List<CommandEditor>();
            _tables = new List<TableEditor>();
        }

        public ObjectEditor(IInfrastructure inf, MDEntity md) : this(inf)
        {
            _md = md;
        }

        public string Name
        {
            get => _md.Name;
            set => _md.Name = value;
        }

        public IEnumerable<PropertyEditor> PropertyEditors => _props;
        public IEnumerable<ModuelEditor> ModuleEditors => _modules;
        public IEnumerable<CommandEditor> CommandEditors => _commands;
        public IEnumerable<TableEditor> TableEditors => _tables;

        public ModuelEditor CreateModule()
        {
            var module = new MDProgramModule();
            var me = new ModuelEditor(module);

            _md.Modules.Add(module);
            _modules.Add(me);

            return me;
        }


        public CommandEditor CreateCommand()
        {
            var command = new MDCommand();
            var me = new CommandEditor(command);

            _md.Commands.Add(command);
            _commands.Add(me);

            return me;
        }

        public PropertyEditor CreateProperty()
        {
            var mp = new MDProperty();
            var a = new PropertyEditor(mp);
            _md.Properties.Add(mp);
            _props.Add(a);
            return a;
        }

        public TableEditor CreateTable()
        {
            var mp = new MDTable();
            var a = new TableEditor(mp);
            _md.Tables.Add(mp);
            _tables.Add(a);
            return a;
        }

        public void Apply(IComponent com)
        {
<<<<<<< HEAD
            _com = com;
=======
            _com = com ?? throw new ArgumentNullException(nameof(com));

            RegisterObject();
>>>>>>> 2350afd1
            RegisterDto();
            RegisterObject();
            RegisterManager();
            RegisterLink();

            _inf.TypeManager.AddMD(_md.ObjectId, _com.Id, _md);
        }

        private void RegisterManager()
        {
            var tm = _inf.TypeManager;

            var oType = tm.Type();
            oType.IsManager = true;
            oType.IsAsmAvaliable = true;

            oType.Id = Guid.NewGuid();
            oType.Name = $"{_md.Name}Manager";
            oType.GroupId = _md.ObjectId;

            oType.ComponentId = _com.Info.ComponentId;

            oType.SystemId = _inf.Counter.GetId(oType.Id);

            tm.Register(oType);
        }

        public MDType GetRef()
        {
            return MDTypes.Ref(_md.LinkId);
        }

        private void RegisterObject()
        {
            
            var oType = _inf.TypeManager.Type();
            oType.IsObject = true;

            oType.Id = _md.ObjectId;
            oType.Name = _md.Name;
            oType.IsAsmAvaliable = true;
            oType.IsQueryAvaliable = true;
            oType.GroupId = _md.ObjectId;

            oType.ComponentId = _com.Info.ComponentId;

            oType.SystemId = _inf.Counter.GetId(oType.Id);

            _inf.TypeManager.Register(oType);

            RegisterId(_md.ObjectId);
            foreach (var prop in _md.Properties)
            {
                var tProp = _inf.TypeManager.Property();
                tProp.Name = prop.Name;
                tProp.Id = prop.Guid;
                tProp.ParentId = _md.ObjectId;

                foreach (var pType in prop.Types)
                {
                    var tPropType = _inf.TypeManager.PropertyType();
                    tPropType.PropertyParentId = _md.ObjectId;
                    tPropType.PropertyId = tProp.Id;
                    tPropType.TypeId = pType.GetTypeId(_inf.TypeManager);
                    _inf.TypeManager.Register(tPropType);
                }

                _inf.TypeManager.Register(tProp);
            }


            foreach (var table in _md.Tables)
            {
                var tTable = _inf.TypeManager.Table();
                tTable.Name = table.Name;
                tTable.ParentId = _md.ObjectId;
                tTable.GroupId = table.Guid;
                tTable.Id = Guid.NewGuid();

                _inf.TypeManager.Register(tTable);

                var sysId = _inf.Counter.GetId(tTable.Id);

                _inf.TypeManager.AddOrUpdateSetting(new ObjectSetting
                    {ObjectId = tTable.Id, SystemId = sysId, DatabaseName = $"Tbl_{sysId}"});

                foreach (var prop in table.Properties)
                {
                    var tProp = _inf.TypeManager.Property();
                    tProp.Name = prop.Name;
                    tProp.Id = prop.Guid;
                    tProp.ParentId = tTable.Id;

                    foreach (var pType in prop.Types)
                    {
                        var tPropType = _inf.TypeManager.PropertyType();
                        tPropType.PropertyParentId = tTable.Id;
                        tPropType.PropertyId = tProp.Id;
                        tPropType.TypeId = pType.GetTypeId(_inf.TypeManager);
                        _inf.TypeManager.Register(tPropType);
                    }

                    sysId = _inf.Counter.GetId(tProp.Id);

                    _inf.TypeManager.AddOrUpdateSetting(new ObjectSetting
                        {ObjectId = tProp.Id, SystemId = sysId, DatabaseName = $"Fld_{sysId}"});

                    _inf.TypeManager.Register(tProp);
                }
            }
        }

        private void RegisterDto()
        {
            var tm = _inf.TypeManager;

            var oType = tm.Type();
            oType.IsDto = true;

            oType.Id = _md.DtoId;
            oType.Name = "_" + _md.Name;
            oType.GroupId = _md.ObjectId;
            oType.IsAsmAvaliable = true;
            oType.ComponentId = _com.Info.ComponentId;

            oType.SystemId = _inf.Counter.GetId(oType.Id);

            tm.Register(oType);

            RegisterId(_md.DtoId);

            foreach (var prop in _md.Properties)
            {
                var tProp = _inf.TypeManager.Property();
                tProp.Name = prop.Name;
                tProp.Id = prop.Guid;
                tProp.ParentId = _md.DtoId;

                foreach (var pType in prop.Types)
                {
                    var tPropType = _inf.TypeManager.PropertyType();
                    tPropType.PropertyParentId = _md.DtoId;
                    tPropType.PropertyId = tProp.Id;
                    tPropType.TypeId = pType.GetTypeId(_inf.TypeManager);
                    _inf.TypeManager.Register(tPropType);
                }

                var sysId = _inf.Counter.GetId(tProp.Id);

                _inf.TypeManager.AddOrUpdateSetting(new ObjectSetting
                    {ObjectId = tProp.Id, SystemId = sysId, DatabaseName = $"Fld_{sysId}"});

                _inf.TypeManager.Register(tProp);
            }

            foreach (var table in _md.Tables)
            {
                var tTable = _inf.TypeManager.Table();
                tTable.Name = table.Name;
                tTable.ParentId = _md.DtoId;
                tTable.GroupId = table.Guid;
                tTable.Id = Guid.NewGuid();

                _inf.TypeManager.Register(tTable);

                var sysId = _inf.Counter.GetId(tTable.Id);

                _inf.TypeManager.AddOrUpdateSetting(new ObjectSetting
                    {ObjectId = tTable.Id, SystemId = sysId, DatabaseName = $"Tbl_{sysId}"});

                foreach (var prop in table.Properties)
                {
                    var tProp = _inf.TypeManager.Property();
                    tProp.Name = prop.Name;
                    tProp.Id = prop.Guid;
                    tProp.ParentId = tTable.Id;

                    foreach (var pType in prop.Types)
                    {
                        var tPropType = _inf.TypeManager.PropertyType();
                        tPropType.PropertyParentId = tTable.Id;
                        tPropType.PropertyId = tProp.Id;
                        tPropType.TypeId = pType.GetTypeId(_inf.TypeManager);
                        _inf.TypeManager.Register(tPropType);
                    }

                    sysId = _inf.Counter.GetId(tProp.Id);

                    _inf.TypeManager.AddOrUpdateSetting(new ObjectSetting
                        {ObjectId = tProp.Id, SystemId = sysId, DatabaseName = $"Fld_{sysId}"});

                    _inf.TypeManager.Register(tProp);
                }
            }
        }

        private void RegisterLink()
        {
            var oType = _inf.TypeManager.Type();
            oType.IsLink = true;
            oType.IsQueryAvaliable = true;
            oType.IsAsmAvaliable = true;

            oType.GroupId = _md.ObjectId;

            oType.Id = _md.LinkId;
            oType.Name = _md.Name + "Link";

            oType.ComponentId = _com.Info.ComponentId;

            oType.SystemId = _inf.Counter.GetId(oType.Id);

            _inf.TypeManager.Register(oType);
        }

        void RegisterId(Guid parentId)
        {
            var tProp = _inf.TypeManager.Property();
            tProp.Name = "Id";
            tProp.Id = Guid.Parse("7DB25AF5-1609-4B0E-A99C-60576336167D");
            tProp.ParentId = parentId;
            tProp.IsUnique = true;

            var tPropType = _inf.TypeManager.PropertyType();
            tPropType.PropertyParentId = parentId;
            tPropType.PropertyId = tProp.Id;
            tPropType.TypeId = _inf.TypeManager.Guid.Id;
            _inf.TypeManager.Register(tPropType);

            var sysId = _inf.Counter.GetId(tProp.Id);

            _inf.TypeManager.AddOrUpdateSetting(new ObjectSetting
                {ObjectId = tProp.Id, SystemId = sysId, DatabaseName = $"Fld_{sysId}"});

            _inf.TypeManager.Register(tProp);
        }
    }
}<|MERGE_RESOLUTION|>--- conflicted
+++ resolved
@@ -89,13 +89,8 @@
 
         public void Apply(IComponent com)
         {
-<<<<<<< HEAD
-            _com = com;
-=======
             _com = com ?? throw new ArgumentNullException(nameof(com));
 
-            RegisterObject();
->>>>>>> 2350afd1
             RegisterDto();
             RegisterObject();
             RegisterManager();
@@ -130,7 +125,6 @@
 
         private void RegisterObject()
         {
-            
             var oType = _inf.TypeManager.Type();
             oType.IsObject = true;
 
@@ -147,6 +141,7 @@
             _inf.TypeManager.Register(oType);
 
             RegisterId(_md.ObjectId);
+
             foreach (var prop in _md.Properties)
             {
                 var tProp = _inf.TypeManager.Property();
@@ -166,7 +161,6 @@
                 _inf.TypeManager.Register(tProp);
             }
 
-
             foreach (var table in _md.Tables)
             {
                 var tTable = _inf.TypeManager.Table();
