﻿using System;
using System.Collections.Generic;
using System.Text;
using ZenPlatform.Configuration.Contracts;
using ZenPlatform.Configuration.Structure;

namespace ZenPlatform.EntityComponent.Configuration
{
    public class SingleEntityCommandEditor : ICommandEditor
    {
        private XCCommand _command;

        public SingleEntityCommandEditor(XCCommand command)
        {
            _command = command;
        }

        public ICommandEditor SetGuid(Guid guid)
        {
            _command.Guid = guid;
            return this;
        }
<<<<<<< HEAD
        public ICommandEditor SetName(string name)
=======

        public SingleEntityCommandEditor SetName(string name)
>>>>>>> 9bbdbda0
        {
            _command.Name = name;
            return this;
        }

        public ICommandEditor SetDisplayName(string name)
        {
            _command.DisplayName = name;
            return this;
        }

        public IModuleEditor EditModule()
        {
            return new SingleEntityModuleEditor(_command.Module);
        }
    }
}<|MERGE_RESOLUTION|>--- conflicted
+++ resolved
@@ -20,12 +20,7 @@
             _command.Guid = guid;
             return this;
         }
-<<<<<<< HEAD
         public ICommandEditor SetName(string name)
-=======
-
-        public SingleEntityCommandEditor SetName(string name)
->>>>>>> 9bbdbda0
         {
             _command.Name = name;
             return this;
