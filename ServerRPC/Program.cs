--- conflicted
+++ resolved
@@ -23,13 +23,8 @@
             Client client = new Client(new SimpleMessagePackager(new HyperionSerializer()),
                 new SimpleConsoleLogger<Client>());
 
-<<<<<<< HEAD
-            client.Open(new IPEndPoint(IPAddress.Parse("127.0.0.1"), 12345));
-            client.Use("testdb");
-=======
             client.Connect(new IPEndPoint(IPAddress.Parse("127.0.0.1"), 12345));
             client.Use("New");
->>>>>>> f2497e24
 
             client.Authentication(new UserPasswordAuthenticationToken("admin", "admin"));
 
@@ -54,18 +49,12 @@
                 Console.WriteLine(data);
             }
 
-<<<<<<< HEAD
 
             client.Close();
 
             
 
 
-=======
-            client.Disconnect();
-
-            Console.ReadLine();
->>>>>>> f2497e24
         }
     }
 }