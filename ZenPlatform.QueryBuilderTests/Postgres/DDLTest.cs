--- conflicted
+++ resolved
@@ -2,7 +2,6 @@
 using ZenPlatform.QueryBuilder;
 using ZenPlatform.QueryBuilder.DDL.CreateTable;
 using System.Text;
-using ZenPlatform.QueryBuilder.Builders;
 using ZenPlatform.QueryBuilder.Visitor;
 using ZenPlatform.QueryBuilder.Contracts;
 
@@ -26,13 +25,10 @@
 
         public void CreateTableInterfaceTest()
         {
-<<<<<<< HEAD
-=======
             //var table = Query.Create();
 
             //table.Schema();
             //table.Column();
->>>>>>> c9fa37ea
         }
     }
 }