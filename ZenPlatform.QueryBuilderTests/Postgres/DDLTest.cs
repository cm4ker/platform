using Xunit;
using ZenPlatform.QueryBuilder;
using ZenPlatform.QueryBuilder.DDL.CreateTable;
using System.Text;

namespace ZenPlatform.Tests.SqlBuilder.Postgres
{
    public class DDLTest
    {
        [Fact]
        public void CreateTableTest()
        {
<<<<<<< HEAD
           // var c = new CreateTableQueryNode("test", "SomeTableName");
            //c.WithColumn("Column1", t => t.Boolean());
=======
            var c = new CreateTableQueryNode("test", "SomeTableName");
            c.WithColumn("Column1", t => t.Boolean())
                
                
>>>>>>> 6794e809

           // var sc = new PostgresCompiller();

<<<<<<< HEAD
           // var script = sc.Compile(c);
           // var actual = "CREATE TABLE \"test\".\"SomeTableName\"(\"Column1\" \"BOOLEAN\")";
            //  Assert.Equal(actual, script);
            /*
            var resultNode = ExpressionBuilder.Create().Table("TEST")
                .WithColumn("Column1").AsInt()
                .WithColumn("Coulumn2").AsVarchar(100)
                .Build();
                */
            /*
            BaseSqlNodeVisitor visitor = new BaseSqlNodeVisitor();
            StringBuilder stringBuilder = new StringBuilder();
            visitor.VisitNode(resultNode, stringBuilder);


            //var result = stringBuilder.ToString();

            int a = 10;*/
=======
            var script = sc.Compile(c);
            var actual = "CREATE TABLE \"test\".\"SomeTableName\"(\"Column1\" \"bool\")";
            Assert.Equal(actual, script);
>>>>>>> 6794e809
        }
    }
}<|MERGE_RESOLUTION|>--- conflicted
+++ resolved
@@ -10,42 +10,16 @@
         [Fact]
         public void CreateTableTest()
         {
-<<<<<<< HEAD
-           // var c = new CreateTableQueryNode("test", "SomeTableName");
-            //c.WithColumn("Column1", t => t.Boolean());
-=======
             var c = new CreateTableQueryNode("test", "SomeTableName");
-            c.WithColumn("Column1", t => t.Boolean())
+            c.WithColumn("Column1", t => t.Boolean());
                 
                 
->>>>>>> 6794e809
 
-           // var sc = new PostgresCompiller();
+            var sc = new PostgresCompiller();
 
-<<<<<<< HEAD
-           // var script = sc.Compile(c);
-           // var actual = "CREATE TABLE \"test\".\"SomeTableName\"(\"Column1\" \"BOOLEAN\")";
-            //  Assert.Equal(actual, script);
-            /*
-            var resultNode = ExpressionBuilder.Create().Table("TEST")
-                .WithColumn("Column1").AsInt()
-                .WithColumn("Coulumn2").AsVarchar(100)
-                .Build();
-                */
-            /*
-            BaseSqlNodeVisitor visitor = new BaseSqlNodeVisitor();
-            StringBuilder stringBuilder = new StringBuilder();
-            visitor.VisitNode(resultNode, stringBuilder);
-
-
-            //var result = stringBuilder.ToString();
-
-            int a = 10;*/
-=======
             var script = sc.Compile(c);
             var actual = "CREATE TABLE \"test\".\"SomeTableName\"(\"Column1\" \"bool\")";
             Assert.Equal(actual, script);
->>>>>>> 6794e809
         }
     }
 }